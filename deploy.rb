#!/usr/bin/env ruby

$stdout.sync = true
$stderr.sync = true

require './deploy/common'

event :start, { ts: ts() }

# Change to a directory where we'll pull on git
Dir.chdir("/usr/src/app")

DEPLOY_NOW = !get_env("DEPLOY_NOW").nil?
DEPLOY_CUSTOMIZE = !get_env("NO_DEPLOY_CUSTOMIZE")
DEPLOY_ONLY = !get_env("DEPLOY_ONLY").nil?
CREATE_AND_PUSH_BRANCH = !get_env("DEPLOY_CREATE_AND_PUSH_BRANCH").nil?
FLYIO_BRANCH_NAME = "flyio-new-files"

DEPLOYER_FLY_CONFIG_PATH = get_env("DEPLOYER_FLY_CONFIG_PATH")
DEPLOYER_SOURCE_CWD = get_env("DEPLOYER_SOURCE_CWD")
DEPLOY_APP_NAME = get_env("DEPLOY_APP_NAME")
if !DEPLOY_CUSTOMIZE && !DEPLOY_APP_NAME
  event :error, { type: :validation, message: "missing app name" }
  exit 1
end

DEPLOY_ORG_SLUG = get_env("DEPLOY_ORG_SLUG")
if !DEPLOY_CUSTOMIZE && !DEPLOY_ORG_SLUG
  event :error, { type: :validation, message: "missing organization slug" }
  exit 1
end

DEPLOY_APP_REGION = get_env("DEPLOY_APP_REGION")

DEPLOY_COPY_CONFIG = get_env("DEPLOY_COPY_CONFIG")

GIT_REPO = get_env("GIT_REPO")

CAN_CREATE_AND_PUSH_BRANCH = CREATE_AND_PUSH_BRANCH && GIT_REPO

GIT_REPO_URL = if GIT_REPO
  repo_url = begin
    URI(GIT_REPO)
  rescue StandardError => e
    event :error, { type: :invalid_git_repo_url, message: e }
    exit 1
  end
  if (user = get_env("GIT_URL_USER"))
    repo_url.user = user.strip
  end
  if (password = get_env("GIT_URL_PASSWORD"))
    repo_url.password = password.strip
  end
  repo_url
end

steps = []

# Whatever happens, we try to git pull if a GIT_REPO is specified
steps.push({id: Step::GIT_PULL, description: "Setup and pull from git repository"}) if GIT_REPO

if !DEPLOY_ONLY
  # we're not just deploying, we're also `fly launch`-ing
  steps.push({id: Step::PLAN, description: "Prepare deployment plan"})
  steps.push({id: Step::CUSTOMIZE, description: "Customize deployment plan"}) if DEPLOY_CUSTOMIZE
else
  # only deploying, so we need to send the artifacts right away
  steps.push({id: Step::BUILD, description: "Build image"})
  steps.push({id: Step::DEPLOY, description: "Deploy application"}) if DEPLOY_NOW
  artifact Artifact::META, { steps: steps }
end

if GIT_REPO_URL
    in_step Step::GIT_PULL do
      ref = get_env("GIT_REF")
      artifact Artifact::GIT_INFO, { repository: GIT_REPO, reference: ref }
      
      exec_capture("git init", log: false)

      redacted_repo_url = GIT_REPO_URL.dup
      redacted_repo_url.user = nil
      redacted_repo_url.password = nil

      exec_capture("git remote add origin #{GIT_REPO_URL.to_s}", display: "git remote add origin #{redacted_repo_url.to_s}")

      ref = exec_capture("git remote show origin | sed -n '/HEAD branch/s/.*: //p'", log: false).chomp if !ref

      exec_capture("git -c protocol.version=2 fetch origin #{ref}")
      exec_capture("git reset --hard --recurse-submodules FETCH_HEAD")

      head = JSON.parse(exec_capture("git log -1 --pretty=format:'{\"commit\": \"%H\", \"author\": \"%an\", \"author_email\": \"%ae\", \"date\": \"%ad\", \"message\": \"%f\"}'", log: false))

      artifact Artifact::GIT_HEAD, head

      if !DEPLOYER_SOURCE_CWD.nil?
        Dir.chdir(DEPLOYER_SOURCE_CWD)
      end

      if !DEPLOYER_FLY_CONFIG_PATH.nil? && !File.exists?(DEPLOYER_FLY_CONFIG_PATH)
        event :error, { type: :validation, message: "Config file #{DEPLOYER_FLY_CONFIG_PATH} does not exist" }
        exit 1
      end
    end
end

FLY_CONFIG_PATH = if !DEPLOYER_FLY_CONFIG_PATH.nil?
  DEPLOYER_FLY_CONFIG_PATH
else
  Dir.entries(".").find { |f| File.fnmatch('fly.{toml,json,yaml,yml}', f, File::FNM_EXTGLOB)}
end
HAS_FLY_CONFIG = !FLY_CONFIG_PATH.nil?

CONFIG_COMMAND_STRING = if HAS_FLY_CONFIG
  "--config #{FLY_CONFIG_PATH}"
else
  ""
end

if !DEPLOY_ONLY
  MANIFEST_PATH = "/tmp/manifest.json"

  manifest = in_step Step::PLAN do
    cmd = "flyctl launch plan propose --manifest-path #{MANIFEST_PATH}"

    if (slug = DEPLOY_ORG_SLUG)
      cmd += " --org #{slug}"
    end

    if (name = DEPLOY_APP_NAME)
      cmd += " --force-name --name #{name}"
    end

    if (region = DEPLOY_APP_REGION)
      cmd += " --region #{region}"
    end

    cmd += " --copy-config" if DEPLOY_COPY_CONFIG

    exec_capture(cmd).chomp

    raw_manifest = File.read(MANIFEST_PATH)

    begin
      manifest = JSON.parse(raw_manifest)
    rescue StandardError => e
      event :error, { type: :json, message: e, json: raw_manifest }
      exit 1
    end

    artifact Artifact::MANIFEST, manifest

    manifest
  end

  REQUIRES_DEPENDENCIES = %w[ruby bun node elixir python php]

  RUNTIME_LANGUAGE = manifest.dig("plan", "runtime", "language")
  RUNTIME_VERSION = manifest.dig("plan", "runtime", "version")

  DO_INSTALL_DEPS = REQUIRES_DEPENDENCIES.include?(RUNTIME_LANGUAGE)

  steps.push({id: Step::INSTALL_DEPENDENCIES, description: "Install required dependencies", async: true}) if DO_INSTALL_DEPS

  DEFAULT_ERLANG_VERSION = get_env("DEFAULT_ERLANG_VERSION", "26.2.5.2")

  DEFAULT_RUNTIME_VERSIONS = {
    "ruby"   => get_env("DEFAULT_RUBY_VERSION", "3.1.6"),
    "elixir" => get_env("DEFAULT_ELIXIR_VERSION", "1.16"),
    "erlang" => DEFAULT_ERLANG_VERSION,
    "node" => get_env("DEFAULT_NODE_VERSION", "20.16.0"),
    "bun" => get_env("DEFAULT_BUN_VERSION", "1.1.24"),
    "php" => get_env("DEFAULT_PHP_VERSION", "8.1"),
    "python" => get_env("DEFAULT_PYTHON_VERSION", "3.12")
  }

  ASDF_SUPPORTED_FLYCTL_LANGUAGES = %w[ bun node elixir ]
  FLYCTL_TO_ASDF_PLUGIN_NAME = {
    "node" => "nodejs"
  }

  INSTALLABLE_PHP_VERSIONS = %w[ 5.6 7.0 7.1 7.2 7.3 7.4 8.0 8.1 8.2 8.3 8.4 ]

  deps_thread = Thread.new do
    if DO_INSTALL_DEPS
      in_step Step::INSTALL_DEPENDENCIES do
        # get the version
        version = DEFAULT_RUNTIME_VERSIONS[RUNTIME_LANGUAGE]
        if version.nil?
          event :error, { type: :unsupported_version, message: "unhandled runtime: #{RUNTIME_LANGUAGE}, supported: #{DEFAULT_RUNTIME_VERSIONS.keys.join(", ")}" }
          exit 1
        end

        version = RUNTIME_VERSION.empty? ? version : RUNTIME_VERSION

        if ASDF_SUPPORTED_FLYCTL_LANGUAGES.include?(RUNTIME_LANGUAGE)
          plugin = FLYCTL_TO_ASDF_PLUGIN_NAME.fetch(RUNTIME_LANGUAGE, RUNTIME_LANGUAGE)
          if plugin == "elixir"
            # required for elixir to work
            exec_capture("asdf install erlang #{DEFAULT_ERLANG_VERSION}")  
          end
          exec_capture("asdf install #{plugin} #{version}")
        else
          case RUNTIME_LANGUAGE
          when "ruby"
            exec_capture("rvm install #{version}")
          when "php"
            major, minor = Gem::Version.new(version).segments
            php_version = "#{major}.#{minor}"
            if !INSTALLABLE_PHP_VERSIONS.include?(php_version)
              event :error, { type: :unsupported_version, message: "unsupported PHP version #{version}, supported versions are: #{INSTALLABLE_PHP_VERSIONS.join(", ")}" }
              exit 1
            end
            exec_capture("apt install --no-install-recommends -y php#{php_version} php#{php_version}-curl php#{php_version}-mbstring php#{php_version}-xml")
            exec_capture("curl -sS https://getcomposer.org/installer -o /tmp/composer-setup.php")
            # TODO: verify signature?
            exec_capture("php /tmp/composer-setup.php --install-dir=/usr/local/bin --filename=composer")
          when "python"
            major, minor = Gem::Version.new(version).segments
            python_version = "#{major}.#{minor}"
            exec_capture("mise use -g python@#{python_version}")
          else
            # we should never get here, but handle it in case!
            event :error, { type: :unsupported_version, message: "no handler for runtime: #{RUNTIME_LANGUAGE}, supported: #{DEFAULT_RUNTIME_VERSIONS.keys.join(", ")}" }
            exit 1
          end
        end
      end
    end
  end

  if DEPLOY_CUSTOMIZE
    manifest = in_step Step::CUSTOMIZE do
      cmd = "flyctl launch sessions create --session-path /tmp/session.json --manifest-path #{MANIFEST_PATH} --from-manifest #{MANIFEST_PATH}"

      exec_capture(cmd)
      session = JSON.parse(File.read("/tmp/session.json"))

      artifact Artifact::SESSION, session

      cmd = "flyctl launch sessions finalize --session-path /tmp/session.json --manifest-path #{MANIFEST_PATH}"

      exec_capture(cmd)
      manifest = JSON.parse(File.read("/tmp/manifest.json"))

      artifact Artifact::MANIFEST, manifest

      manifest
    end
  end

  ORG_SLUG = manifest["plan"]["org"]
  APP_REGION = manifest["plan"]["region"]

  DO_GEN_REQS = !DEPLOY_COPY_CONFIG || !HAS_FLY_CONFIG

  debug("generate reqs? #{DO_GEN_REQS}")

  FLY_PG = manifest.dig("plan", "postgres", "fly_postgres")
  SUPABASE = manifest.dig("plan", "postgres", "supabase_postgres")
  UPSTASH = manifest.dig("plan", "redis", "upstash_redis")
  TIGRIS = manifest.dig("plan", "object_storage", "tigris_object_storage")
  SENTRY = manifest.dig("plan", "sentry") == true

  steps.push({id: Step::GENERATE_BUILD_REQUIREMENTS, description: "Generate requirements for build"}) if DO_GEN_REQS
  steps.push({id: Step::BUILD, description: "Build image"})
  steps.push({id: Step::FLY_POSTGRES_CREATE, description: "Create and attach PostgreSQL database"}) if FLY_PG
  steps.push({id: Step::SUPABASE_POSTGRES, description: "Create Supabase PostgreSQL database"}) if SUPABASE
  steps.push({id: Step::UPSTASH_REDIS, description: "Create Upstash Redis database"}) if UPSTASH
  steps.push({id: Step::TIGRIS_OBJECT_STORAGE, description: "Create Tigris object storage bucket"}) if TIGRIS
  steps.push({id: Step::SENTRY, description: "Create Sentry project"}) if SENTRY

  steps.push({id: Step::DEPLOY, description: "Deploy application"}) if DEPLOY_NOW

  if CAN_CREATE_AND_PUSH_BRANCH
    steps.push({id: Step::CREATE_AND_PUSH_BRANCH, description: "Create Fly.io git branch with new files"})
  end

  artifact Artifact::META, { steps: steps }

  # Join the parallel task thread
  deps_thread.join

  if DO_GEN_REQS
    in_step Step::GENERATE_BUILD_REQUIREMENTS do
      exec_capture("flyctl launch plan generate #{MANIFEST_PATH}")
      if GIT_REPO
        exec_capture("git add -A", log: false)
        diff = exec_capture("git diff --cached", log: false)
        artifact Artifact::DIFF, { output: diff }
      end
    end
  end
end

# TODO: better error if missing config
fly_config = manifest && manifest.dig("config") || JSON.parse(exec_capture("flyctl config show --local #{CONFIG_COMMAND_STRING}", log: false))
APP_NAME = DEPLOY_APP_NAME || fly_config["app"]

image_ref = in_step Step::BUILD do
  image_tag = SecureRandom.hex(16)
  if (image_ref = fly_config.dig("build","image")&.strip) && !image_ref.nil? && !image_ref.empty?
    info("Skipping build, using image defined in fly config: #{image_ref}")
    image_ref
  else
    image_ref = "registry.fly.io/#{APP_NAME}:#{image_tag}"

<<<<<<< HEAD
    exec_capture("flyctl deploy --build-only --depot=false --push -a #{APP_NAME} --image-label #{image_tag} #{CONFIG_COMMAND_STRING}")
=======
    exec_capture("flyctl deploy --build-only --push -a #{APP_NAME} --image-label #{image_tag}")
>>>>>>> 3057043b
    artifact Artifact::DOCKER_IMAGE, { ref: image_ref }
    image_ref
  end
end

if !DEPLOY_ONLY && get_env("SKIP_EXTENSIONS").nil?
  if FLY_PG
    in_step Step::FLY_POSTGRES_CREATE do
      pg_name = FLY_PG["app_name"]
      region = APP_REGION

      cmd = "flyctl pg create --flex --org #{ORG_SLUG} --name #{pg_name} --region #{region}"

      if (vm_size = FLY_PG["vm_size"])
        cmd += " --vm-size #{vm_size}"
      end

      if (vm_memory = FLY_PG["vm_ram"])
        cmd += " --vm-memory #{vm_memory}"
      end

      if (nodes = FLY_PG["nodes"])
        cmd += " --initial-cluster-size #{nodes}"
      end

      if (disk_size_gb = FLY_PG["disk_size_gb"])
        cmd += " --volume-size #{disk_size_gb}"
      end

      artifact Artifact::FLY_POSTGRES, { name: pg_name, region: region, config: FLY_PG }

      exec_capture(cmd)

      exec_capture("flyctl pg attach #{pg_name} --app #{APP_NAME} -y")
    end
  elsif SUPABASE
    in_step Step::SUPABASE_POSTGRES do
      cmd = "flyctl ext supabase create --org #{ORG_SLUG} --name #{SUPABASE["db_name"]} --region #{SUPABASE["region"]} --app #{APP_NAME} --yes"

      artifact Artifact::SUPABASE_POSTGRES, { config: SUPABASE }

      exec_capture(cmd)
    end
  end

  if UPSTASH
    in_step Step::UPSTASH_REDIS do
      db_name = "#{APP_NAME}-redis"

      cmd = "flyctl redis create --name #{db_name} --org #{ORG_SLUG} --region #{APP_REGION}"

      if UPSTASH["eviction"] == true
        cmd += " --enable-eviction"
      elsif UPSTASH["eviction"] == false
        cmd += " --disable-eviction"
      end

      if (regions = UPSTASH["regions"])
        cmd += " --replica-regions #{regions.join(",")}"
      end

      artifact Artifact::UPSTASH_REDIS, { config: UPSTASH, region: APP_REGION, name: db_name }

      exec_capture(cmd)
    end
  end

  if TIGRIS
    in_step Step::TIGRIS_OBJECT_STORAGE do
      cmd = "flyctl ext tigris create --org #{ORG_SLUG} --app #{APP_NAME} --yes"

      if (name = TIGRIS["name"]) && !name.empty?
        cmd += " --name #{name}"
      end

      if (pub = TIGRIS["public"]) && pub == true
        cmd += " --public"
      end

      if (accel = TIGRIS["accelerate"]) && accel == true
        cmd += " --accelerate"
      end

      if (domain = TIGRIS["website_domain_name"]) && !domain.empty?
        cmd += " --website-domain-name #{domain}"
      end

      artifact Artifact::TIGRIS_OBJECT_STORAGE, { config: TIGRIS }

      exec_capture(cmd)
    end
  end

  if SENTRY
    in_step Step::SENTRY do
      exec_capture("flyctl ext sentry create --app #{APP_NAME} --yes")
    end
  end
end

if DEPLOY_NOW
  in_step Step::DEPLOY do
    exec_capture("flyctl deploy -a #{APP_NAME} --image #{image_ref} #{CONFIG_COMMAND_STRING}")
  end
end

if CAN_CREATE_AND_PUSH_BRANCH
  in_step Step::CREATE_AND_PUSH_BRANCH do
    exec_capture("git checkout -b #{FLYIO_BRANCH_NAME}")
    exec_capture("git config user.name \"Fly.io\"")
    exec_capture("git config user.email \"noreply@fly.io\"")
    exec_capture("git add .")
    exec_capture("git commit -m \"New files from Fly.io Launch\" || echo \"No changes to commit\"")
    exec_capture("git push -f origin #{FLYIO_BRANCH_NAME}")
  end
end

event :end, { ts: ts() }<|MERGE_RESOLUTION|>--- conflicted
+++ resolved
@@ -304,11 +304,7 @@
   else
     image_ref = "registry.fly.io/#{APP_NAME}:#{image_tag}"
 
-<<<<<<< HEAD
-    exec_capture("flyctl deploy --build-only --depot=false --push -a #{APP_NAME} --image-label #{image_tag} #{CONFIG_COMMAND_STRING}")
-=======
-    exec_capture("flyctl deploy --build-only --push -a #{APP_NAME} --image-label #{image_tag}")
->>>>>>> 3057043b
+    exec_capture("flyctl deploy --build-only --push -a #{APP_NAME} --image-label #{image_tag} #{CONFIG_COMMAND_STRING}")
     artifact Artifact::DOCKER_IMAGE, { ref: image_ref }
     image_ref
   end
