package appconfig

import (
	"errors"
	"fmt"

	"github.com/docker/go-units"
	"github.com/google/shlex"
	"github.com/jinzhu/copier"
	"github.com/samber/lo"
	"github.com/superfly/flyctl/api"
	"github.com/superfly/flyctl/helpers"
	"github.com/superfly/flyctl/internal/buildinfo"
	"github.com/superfly/flyctl/internal/machine"
)

func (c *Config) ToMachineConfig(processGroup string, src *api.MachineConfig) (*api.MachineConfig, error) {
	fc, err := c.Flatten(processGroup)
	if err != nil {
		return nil, err
	}
	return fc.updateMachineConfig(src)
}

func (c *Config) ToReleaseMachineConfig() (*api.MachineConfig, error) {
	releaseCmd, err := shlex.Split(c.Deploy.ReleaseCommand)
	if err != nil {
		return nil, err
	}

	mConfig := &api.MachineConfig{
		Init: api.MachineInit{
			Cmd:        releaseCmd,
			SwapSizeMB: c.SwapSizeMB,
		},
		Restart: api.MachineRestart{
			Policy: api.MachineRestartPolicyNo,
		},
		AutoDestroy: true,
		DNS: &api.DNSConfig{
			SkipRegistration: true,
		},
		Metadata: map[string]string{
			api.MachineConfigMetadataKeyFlyctlVersion:      buildinfo.Version().String(),
			api.MachineConfigMetadataKeyFlyPlatformVersion: api.MachineFlyPlatformVersion2,
			api.MachineConfigMetadataKeyFlyProcessGroup:    api.MachineProcessGroupFlyAppReleaseCommand,
		},
		Env: lo.Assign(c.Env),
	}

	if c.Experimental != nil {
		mConfig.Init.Entrypoint = c.Experimental.Entrypoint
	}

	mConfig.Env["RELEASE_COMMAND"] = "1"
	mConfig.Env["FLY_PROCESS_GROUP"] = api.MachineProcessGroupFlyAppReleaseCommand
	if c.PrimaryRegion != "" {
		mConfig.Env["PRIMARY_REGION"] = c.PrimaryRegion
	}

	// StopConfig
	c.tomachineSetStopConfig(mConfig)

	return mConfig, nil
}

func (c *Config) ToConsoleMachineConfig() (*api.MachineConfig, error) {
	mConfig := &api.MachineConfig{
		Init: api.MachineInit{
			// TODO: it would be better to configure init to run no
			// command at all. That way we don't rely on /bin/sleep
			// being available and working right. However, there's no
			// way to do that yet.
			Exec:       []string{"/bin/sleep", "inf"},
			SwapSizeMB: c.SwapSizeMB,
		},
		Restart: api.MachineRestart{
			Policy: api.MachineRestartPolicyNo,
		},
		AutoDestroy: true,
		DNS: &api.DNSConfig{
			SkipRegistration: true,
		},
		Metadata: map[string]string{
			api.MachineConfigMetadataKeyFlyctlVersion:      buildinfo.Version().String(),
			api.MachineConfigMetadataKeyFlyPlatformVersion: api.MachineFlyPlatformVersion2,
			api.MachineConfigMetadataKeyFlyProcessGroup:    api.MachineProcessGroupFlyAppConsole,
		},
		Env: lo.Assign(c.Env),
	}

	mConfig.Env["FLY_PROCESS_GROUP"] = api.MachineProcessGroupFlyAppConsole
	if c.PrimaryRegion != "" {
		mConfig.Env["PRIMARY_REGION"] = c.PrimaryRegion
	}

	return mConfig, nil
}

// updateMachineConfig applies configuration options from the optional MachineConfig passed in, then the base config, into a new MachineConfig
func (c *Config) updateMachineConfig(src *api.MachineConfig) (*api.MachineConfig, error) {
	// For flattened app configs there is only one proces name and it is the group it was flattened for
	processGroup := c.DefaultProcessName()

	mConfig := &api.MachineConfig{}
	if src != nil {
		mConfig = helpers.Clone(src)
	}

	// Metrics
	mConfig.Metrics = nil
	if len(c.Metrics) > 0 {
		mConfig.Metrics = c.Metrics[0].MachineMetrics
	}

	// Init
	cmd, err := c.InitCmd(processGroup)
	if err != nil {
		return nil, err
	}
	if c.Experimental != nil {
		if cmd == nil {
			cmd = c.Experimental.Cmd
		}
		mConfig.Init.Entrypoint = c.Experimental.Entrypoint
		mConfig.Init.Exec = c.Experimental.Exec
	} else {
		mConfig.Init.Entrypoint = nil
		mConfig.Init.Exec = nil
	}
	mConfig.Init.Cmd = cmd
	mConfig.Init.SwapSizeMB = c.SwapSizeMB

	// Metadata
	mConfig.Metadata = lo.Assign(mConfig.Metadata, map[string]string{
		api.MachineConfigMetadataKeyFlyctlVersion:      buildinfo.Version().String(),
		api.MachineConfigMetadataKeyFlyPlatformVersion: api.MachineFlyPlatformVersion2,
		api.MachineConfigMetadataKeyFlyProcessGroup:    processGroup,
	})

	// Services
	mConfig.Services = nil
	if services := c.AllServices(); len(services) > 0 {
		mConfig.Services = lo.Map(services, func(s Service, _ int) api.MachineService {
			return *s.toMachineService()
		})
	}

	// Checks
	mConfig.Checks = nil
	if len(c.Checks) > 0 {
		mConfig.Checks = map[string]api.MachineCheck{}
		for checkName, check := range c.Checks {
			machineCheck, err := check.toMachineCheck()
			if err != nil {
				return nil, err
			}
			if machineCheck.Port == nil {
				if c.HTTPService == nil {
					return nil, fmt.Errorf(
						"Check '%s' for process group '%s' has no port set and the group has no http_service to take it from",
						checkName, processGroup,
					)
				}
				machineCheck.Port = &c.HTTPService.InternalPort
			}
			mConfig.Checks[checkName] = *machineCheck
		}
	}

	// Env
	mConfig.Env = lo.Assign(c.Env)
	mConfig.Env["FLY_PROCESS_GROUP"] = processGroup
	if c.PrimaryRegion != "" {
		mConfig.Env["PRIMARY_REGION"] = c.PrimaryRegion
	}

	// Statics
	mConfig.Statics = nil
	for _, s := range c.Statics {
		mConfig.Statics = append(mConfig.Statics, &api.Static{
			GuestPath:    s.GuestPath,
			UrlPrefix:    s.UrlPrefix,
			TigrisBucket: s.TigrisBucket,
		})
	}

	// Mounts
	mConfig.Mounts = nil
	for _, m := range c.Mounts {
		var extendSizeIncrement, extendSizeLimit int

		if m.AutoExtendSizeIncrement != "" {
			// Ignore the error because invalid values are caught at config validation time
			extendSizeIncrement, _ = helpers.ParseSize(m.AutoExtendSizeIncrement, units.FromHumanSize, units.GB)
		}
		if m.AutoExtendSizeLimit != "" {
			// Ignore the error because invalid values are caught at config validation time
			extendSizeLimit, _ = helpers.ParseSize(m.AutoExtendSizeLimit, units.FromHumanSize, units.GB)
		}

		mConfig.Mounts = append(mConfig.Mounts, api.MachineMount{
			Path:                   m.Destination,
			Name:                   m.Source,
			ExtendThresholdPercent: m.AutoExtendSizeThreshold,
			AddSizeGb:              extendSizeIncrement,
			SizeGbLimit:            extendSizeLimit,
		})
	}

	// StopConfig
	c.tomachineSetStopConfig(mConfig)

	// Files
	mConfig.Files = nil
	machine.MergeFiles(mConfig, c.MergedFiles)

<<<<<<< HEAD
	if c.PersistentRootfsSize != src.PersistentRootfsSize {
		return nil, errors.New("Changing persistent_rootfs_size is currently not supported.")
=======
	// Guest
	if guest, err := c.toMachineGuest(); err != nil {
		return nil, err
	} else if guest != nil {
		// Only override machine's Guest if app config knows what to set
		mConfig.Guest = guest
>>>>>>> 677001b6
	}

	return mConfig, nil
}

func (c *Config) tomachineSetStopConfig(mConfig *api.MachineConfig) error {
	mConfig.StopConfig = nil
	if c.KillSignal == nil && c.KillTimeout == nil {
		return nil
	}

	mConfig.StopConfig = &api.StopConfig{
		Timeout: c.KillTimeout,
		Signal:  c.KillSignal,
	}

	return nil
}

func (c *Config) toMachineGuest() (*api.MachineGuest, error) {
	// XXX: Don't be extra smart here, keep it backwards compatible with apps that don't have a [[compute]] section.
	// Think about apps that counts on `fly deploy` to respect whatever was set by `fly scale` or the --vm-* family flags.
	// It is important to return a `nil` guest when fly.toml doesn't contain a [[compute]] section for the process group.
	if len(c.Compute) == 0 {
		return nil, nil
	} else if len(c.Compute) > 2 {
		return nil, fmt.Errorf("2+ compute sections for group %s", c.DefaultProcessName())
	}

	// At most one compute after group flattening
	compute := c.Compute[0]

	size := api.DefaultVMSize
	switch {
	case compute.Size != "":
		size = compute.Size
	case compute.MachineGuest != nil && compute.MachineGuest.GPUKind != "":
		size = api.DefaultGPUVMSize
	}

	guest := &api.MachineGuest{}
	if err := guest.SetSize(size); err != nil {
		return nil, err
	}

	if c.HostDedicationID != "" {
		guest.HostDedicationID = c.HostDedicationID
	}

	if compute.Memory != "" {
		mb, err := helpers.ParseSize(compute.Memory, units.RAMInBytes, units.MiB)
		switch {
		case err != nil:
			return nil, err
		case mb == 0:
			return nil, fmt.Errorf("memory cannot be zero")
		default:
			guest.MemoryMB = mb
		}
	}

	if compute.MachineGuest != nil {
		opts := copier.Option{IgnoreEmpty: true, DeepCopy: true}
		err := copier.CopyWithOption(guest, compute.MachineGuest, opts)
		if err != nil {
			return nil, err
		}
	}

	return guest, nil
}<|MERGE_RESOLUTION|>--- conflicted
+++ resolved
@@ -215,17 +215,16 @@
 	mConfig.Files = nil
 	machine.MergeFiles(mConfig, c.MergedFiles)
 
-<<<<<<< HEAD
 	if c.PersistentRootfsSize != src.PersistentRootfsSize {
 		return nil, errors.New("Changing persistent_rootfs_size is currently not supported.")
-=======
+	}
+
 	// Guest
 	if guest, err := c.toMachineGuest(); err != nil {
 		return nil, err
 	} else if guest != nil {
 		// Only override machine's Guest if app config knows what to set
 		mConfig.Guest = guest
->>>>>>> 677001b6
 	}
 
 	return mConfig, nil
