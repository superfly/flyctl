--- conflicted
+++ resolved
@@ -312,30 +312,6 @@
 }
 
 func (cfg *Config) validateMounts() (extraInfo string, err error) {
-<<<<<<< HEAD
-	for _, mount := range cfg.Mounts {
-		extendThresholdPercent := mount.ExtendThresholdPercent
-		addSizeGb := mount.AddSizeGb
-		sizeGbLimit := mount.SizeGbLimit
-		switch {
-		case extendThresholdPercent == 0 && addSizeGb == 0 && sizeGbLimit == 0:
-			// not using this feature
-		case extendThresholdPercent != 0 && addSizeGb == 0 && sizeGbLimit == 0:
-			extraInfo += "mounts extend_threshold_percent, add_size_gb and size_gb_limit must be all defined or none"
-			err = ValidationError
-		case extendThresholdPercent < 50, extendThresholdPercent > 99:
-			extraInfo += "mounts extend_threshold_percent must be between 50 and 99"
-			err = ValidationError
-		case addSizeGb < 1, addSizeGb > 100:
-			extraInfo += "mounts add_size_gb must be between 1 and 100"
-			err = ValidationError
-		case sizeGbLimit != 0 && (sizeGbLimit < 1 || sizeGbLimit > 500):
-			extraInfo += "mounts size_gb_limit must be between 1 and 500"
-			err = ValidationError
-		}
-	}
-
-=======
 	if cfg.configFilePath == "--flatten--" && len(cfg.Mounts) > 1 {
 		extraInfo += fmt.Sprintf("group '%s' has more than one [[mounts]] section defined\n", cfg.defaultGroupName)
 		err = ValidationError
@@ -353,7 +329,26 @@
 				err = ValidationError
 			}
 		}
-	}
->>>>>>> 8278e038
+
+		extendThresholdPercent := m.ExtendThresholdPercent
+		addSizeGb := m.AddSizeGb
+		sizeGbLimit := m.SizeGbLimit
+		switch {
+		case extendThresholdPercent == 0 && addSizeGb == 0 && sizeGbLimit == 0:
+			// not using this feature
+		case extendThresholdPercent != 0 && addSizeGb == 0 && sizeGbLimit == 0:
+			extraInfo += "mounts extend_threshold_percent, add_size_gb and size_gb_limit must be all defined or none"
+			err = ValidationError
+		case extendThresholdPercent < 50, extendThresholdPercent > 99:
+			extraInfo += "mounts extend_threshold_percent must be between 50 and 99"
+			err = ValidationError
+		case addSizeGb < 1, addSizeGb > 100:
+			extraInfo += "mounts add_size_gb must be between 1 and 100"
+			err = ValidationError
+		case sizeGbLimit != 0 && (sizeGbLimit < 1 || sizeGbLimit > 500):
+			extraInfo += "mounts size_gb_limit must be between 1 and 500"
+			err = ValidationError
+		}
+	}
 	return
 }