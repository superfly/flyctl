--- conflicted
+++ resolved
@@ -142,7 +142,6 @@
 		return fmt.Errorf("No active leader found. Try --force flag to apply setting to any node")
 	}
 
-<<<<<<< HEAD
 	manager := flypg.StolonManager
 	if leader.ImageRef.Repository == "flyio/postgres-flex" {
 		manager = flypg.ReplicationManager
@@ -161,11 +160,7 @@
 		if err != nil {
 			return err
 		}
-=======
-	requiresRestart, err := updateStolonConfig(ctx, app, node.PrivateIP)
-	if err != nil {
-		return err
->>>>>>> a2bcbdaa
+
 	}
 
 	if requiresRestart {
@@ -194,20 +189,8 @@
 	return nil
 }
 
-<<<<<<< HEAD
 func updateStolonConfig(ctx context.Context, app *api.AppCompact, leaderIP string) (bool, error) {
 	io := iostreams.FromContext(ctx)
-=======
-func runNomadConfigUpdate(ctx context.Context, app *api.AppCompact) error {
-	var (
-		io       = iostreams.FromContext(ctx)
-		colorize = io.ColorScheme()
-
-		autoConfirm = flag.GetBool(ctx, "yes")
-	)
-
-	MinPostgresVersion := "v0.0.32"
->>>>>>> a2bcbdaa
 
 	restartRequired, changes, err := resolveConfigChanges(ctx, app, flypg.StolonManager, leaderIP)
 	if err != nil {
