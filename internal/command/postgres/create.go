package postgres

import (
	"context"
	"errors"
	"fmt"
	"strings"

	"github.com/spf13/cobra"
	fly "github.com/superfly/fly-go"
	"github.com/superfly/flyctl/flypg"
	"github.com/superfly/flyctl/internal/command"
	"github.com/superfly/flyctl/internal/command/apps"
	"github.com/superfly/flyctl/internal/flag"
	"github.com/superfly/flyctl/internal/flapsutil"
	"github.com/superfly/flyctl/internal/flyutil"
	mach "github.com/superfly/flyctl/internal/machine"
	"github.com/superfly/flyctl/internal/prompt"
	"github.com/superfly/flyctl/iostreams"
)

func newCreate() *cobra.Command {
	const (
		short = "Create a new Postgres cluster"
		long  = short + "\n"
	)

	cmd := command.New("create", short, long, run,
		command.RequireSession,
	)

	flag.Add(
		cmd,
		flag.Region(),
		flag.Org(),
		flag.Detach(),
		flag.Bool{
			Name:        "enable-backups",
			Description: "Create a new tigris bucket and enable WAL-based backups",
		},
		flag.String{
			Name:        "name",
			Shorthand:   "n",
			Description: "The name of your Postgres app",
		},
		flag.String{
			Name:        "password",
			Shorthand:   "p",
			Description: "The superuser password. The password will be generated for you if you leave this blank",
		},
		flag.String{
			Name:        "vm-size",
			Description: "the size of the VM",
		},
		flag.Int{
			Name:        "initial-cluster-size",
			Description: "Initial cluster size",
		},
		flag.Int{
			Name:        "volume-size",
			Description: "The volume size in GB",
		},
		flag.String{
			Name:        "consul-url",
			Description: "Opt into using an existing consul as the backend store by specifying the target consul url.",
		},
		flag.String{
			Name:        "snapshot-id",
			Description: "Creates the volume with the contents of the snapshot",
		},
		flag.String{
			Name:        "fork-from",
			Description: "Specify a source Postgres application to fork from. Format: <app-name> or <app-name>:<volume-id>",
		},
		flag.String{
			Name:        "image-ref",
			Description: "Specify a non-default base image for the Postgres app",
		},
		flag.Bool{
			Name:        "stolon",
			Description: "Create a postgres cluster that's managed by Stolon",
			Default:     false,
		},
		flag.Bool{
			Name:        "flex",
			Description: "Create a postgres cluster that's managed by Repmgr",
			Default:     true,
		},
		flag.Bool{
			Name:        "autostart",
			Description: "Automatically start a stopped Postgres app when a network request is received",
			Default:     false,
		},
		flag.String{
			Name:        "config-name",
			Description: "Configuration name to use for sizing",
		},
	)

	return cmd
}

// Since we want to be able to create PG clusters from other commands,
// we pass the name, region and org to CreateCluster. Other flags that don't prompt may
// be safely passed through from other commands.
func run(ctx context.Context) (err error) {
	var (
		appName  = flag.GetString(ctx, "name")
		client   = flyutil.ClientFromContext(ctx)
		io       = iostreams.FromContext(ctx)
		colorize = io.ColorScheme()
	)

	// pre-fetch platform regions for later use
	prompt.PlatformRegions(ctx)

	if appName == "" {
		if appName, err = prompt.SelectAppName(ctx); err != nil {
			return
		}
	}

	var org *fly.Organization
	org, err = prompt.Org(ctx)
	if err != nil {
		return
	}

	params := &ClusterParams{
		Password:   flag.GetString(ctx, "password"),
		SnapshotID: flag.GetString(ctx, "snapshot-id"),
		Detach:     flag.GetDetach(ctx),
		Autostart:  flag.GetBool(ctx, "autostart"),
	}

	pgConfig := &PostgresConfiguration{
		Name:               appName,
		VMSize:             flag.GetString(ctx, "vm-size"),
		InitialClusterSize: flag.GetInt(ctx, "initial-cluster-size"),
		ImageRef:           flag.GetString(ctx, "image-ref"),
		DiskGb:             flag.GetInt(ctx, "volume-size"),
	}

	forkFrom := flag.GetString(ctx, "fork-from")

	if forkFrom != "" {
		// Snapshot ID may not be specified with fork-from
		if params.SnapshotID != "" {
			return fmt.Errorf("cannot specify both --fork-from and --snapshot-id")
		}

		// If initial-cluster-size is not specified, set it to 1
		if pgConfig.InitialClusterSize == 0 {
			pgConfig.InitialClusterSize = 1
		}

		// Initial cluster size may not be greater than 1 with fork-from
		if pgConfig.InitialClusterSize > 1 {
			fmt.Fprintf(io.Out, colorize.Yellow("Warning: --initial-cluster-size is ignored when specifying --fork-from\n"))
			pgConfig.InitialClusterSize = 1
		}

		// Check to see whether the fork-from value includes a volume ID
		forkSlice := strings.Split(forkFrom, ":")
		if len(forkSlice) > 2 {
			return fmt.Errorf("invalid --fork-from format. See `fly pg create --help` for more information")
		}

		// Resolve specified fork-from app
		forkApp, err := client.GetAppCompact(ctx, forkSlice[0])
		if err != nil {
			return fmt.Errorf("Failed to resolve the specified fork-from app %s: %w", forkSlice[0], err)
		}

		// Confirm fork-app is a postgres app
		if !forkApp.IsPostgresApp() {
			return fmt.Errorf("The fork-from app %q must be a postgres app", forkApp.Name)
		}

		ctx, err := apps.BuildContext(ctx, forkApp)
		if err != nil {
			return err
		}

		machines, err := mach.ListActive(ctx)
		if err != nil {
			return fmt.Errorf("Failed to list machines associated with %s: %w", forkApp.Name, err)
		}

		// If the fork-from value includes a volume ID, use that. Otherwise, attempt to resolve the
		// volume ID associated with the fork-from app's primary instance.
		if len(forkSlice) == 2 {
			params.ForkFrom = forkSlice[1]
		} else {
			volID, err := resolveForkFromVolume(ctx, machines)
			if err != nil {
				return err
			}

			params.ForkFrom = volID
		}

		flapsClient := flapsutil.ClientFromContext(ctx)

		// Resolve the volume
		vol, err := flapsClient.GetVolume(ctx, params.ForkFrom)
		if err != nil {
			return fmt.Errorf("Failed to resolve the specified fork-from volume %s: %w", params.ForkFrom, err)
		}

		appName, err := client.GetAppNameFromVolume(ctx, vol.ID)
		if err != nil {
			return err
		}

		// Confirm that the volume is associated with the fork-from app
		if *appName != forkApp.Name {
			return fmt.Errorf("The volume %q specified must be associated with the fork-from app %q", vol.ID, forkApp.Name)
		}

		// If the region isn't specified, set the region of the fork target
		reg := flag.GetString(ctx, "region")
		if reg == "" {
			reg = vol.Region
			flag.SetString(ctx, "region", vol.Region)
		}

		// Confirm that the region matches the region of the fork target
		if reg != "" && reg != vol.Region {
			return fmt.Errorf("Target region %q must match the region of the fork volume target: %q", reg, vol.Region)
		}

		// If the volume size isn't specified, set the volume size of the fork target
		if pgConfig.DiskGb == 0 {
			pgConfig.DiskGb = vol.SizeGb
		}

		// Confirm that the volume size is greater than or equal to the fork target
		if pgConfig.DiskGb < vol.SizeGb {
			return fmt.Errorf("The target volume size %dGB must be greater than or equal to the volume fork target: %dGB", pgConfig.DiskGb, vol.SizeGb)
		}

		// Attempt to resolve the image ref from the machine tied to the fork volume.
		if pgConfig.ImageRef == "" {
			pgConfig.ImageRef = resolveImageFromForkVolume(vol, machines)
		}

		// Resolve the fork-from app manager
		params.Manager = resolveForkFromManager(ctx, machines)
		params.ForkFrom = vol.ID
	}

	params.PostgresConfiguration = *pgConfig

	var region *fly.Region
	region, err = prompt.Region(ctx, !org.PaidPlan, prompt.RegionParams{
		Message: "",
	})
	if err != nil {
		return
	}

	// Set the default manager if not specified or already resolved
	if params.Manager == "" {
		params.Manager = flypg.ReplicationManager
		if flag.GetBool(ctx, "stolon") {
			params.Manager = flypg.StolonManager
		}
	}

	return CreateCluster(ctx, org, region, params)
}

// CreateCluster creates a Postgres cluster with an optional name. The name will be prompted for if not supplied.
func CreateCluster(ctx context.Context, org *fly.Organization, region *fly.Region, params *ClusterParams) (err error) {
	var (
		client = flyutil.ClientFromContext(ctx)
		io     = iostreams.FromContext(ctx)
	)

	input := &flypg.CreateClusterInput{
		AppName:        params.Name,
		Organization:   org,
		ImageRef:       params.PostgresConfiguration.ImageRef,
		Region:         region.Code,
		Manager:        params.Manager,
		Autostart:      params.Autostart,
		ForkFrom:       params.ForkFrom,
		BackupsEnabled: flag.GetBool(ctx, "enable-backups"),
		// Eventually we populate this with a full S3 endpoint, but use the
		// restore app target for now.
		BarmanRemoteRestoreConfig: flag.GetString(ctx, "restore-target-app"),
	}

	var config *PostgresConfiguration
	customConfig := false

<<<<<<< HEAD
	configName := flag.GetString(ctx, "config-name")
	if conf, ok := flexConfigs[configName]; ok {
		config = &conf
		customConfig = false
	} else {
=======
	if !customConfig && input.BarmanRemoteRestoreConfig == "" {
		fmt.Fprintf(io.Out, "For pricing information visit: https://fly.io/docs/about/pricing/")
>>>>>>> 1497bac6

		customConfig = params.DiskGb != 0 || params.VMSize != "" || params.InitialClusterSize != 0 || params.ScaleToZero != nil

		if !customConfig {
			fmt.Fprintf(io.Out, "For pricing information visit: https://fly.io/docs/about/pricing/#postgresql-clusters")

			msg := "Select configuration:"
			configurations := postgresConfigurations(input.Manager)
			var selected int

			options := []string{}
			for i, cfg := range configurations {
				options = append(options, cfg.Description)
				if selected == 0 && !strings.HasPrefix(cfg.Description, "Dev") {
					selected = i
				}
			}

			if err := prompt.Select(ctx, &selected, msg, configurations[selected].Description, options...); err != nil {
				return err
			}
			config = &postgresConfigurations(input.Manager)[selected]

			if input.Manager == flypg.ReplicationManager && config.VMSize == "shared-cpu-1x" {
				confirm, err := prompt.Confirm(ctx, "Scale single node pg to zero after one hour?")
				if err != nil {
					return err
				}
				input.ScaleToZero = confirm
			}

			if config.VMSize == "" {
				// User has opted into choosing a custom configuration.
				customConfig = true
			}
		}
	}

	if customConfig {
		// Resolve cluster size
		if params.PostgresConfiguration.InitialClusterSize == 0 {
			clusterSizePrompt := "Initial cluster size"
			defaultClusterSize := 2

			if input.Manager == flypg.ReplicationManager {
				defaultClusterSize = 3
				clusterSizePrompt = "Initial cluster size - Specify at least 3 for HA"
			}

			err := prompt.Int(ctx, &params.InitialClusterSize, clusterSizePrompt, defaultClusterSize, true)
			if err != nil {
				return err
			}
		}
		input.InitialClusterSize = params.PostgresConfiguration.InitialClusterSize

		// Resolve VM size
		vmSize, err := resolveVMSize(ctx, params.VMSize)
		if err != nil {
			return err
		}

		input.VMSize = vmSize

		if params.ScaleToZero != nil {
			input.ScaleToZero = *params.ScaleToZero
			if input.ScaleToZero && input.InitialClusterSize != 1 {
				return errors.New("scale to zero is only supported for single node clusters")
			}
		}

		// Resolve volume size
		if params.DiskGb == 0 {
			if err = prompt.Int(ctx, &params.DiskGb, "Volume size", 10, false); err != nil {
				return err
			}
		}
		input.VolumeSize = fly.IntPointer(params.DiskGb)
		input.Autostart = params.Autostart
	} else if input.BarmanRemoteRestoreConfig == "" {
		// Resolve configuration from pre-defined configuration.
		vmSize, err := resolveVMSize(ctx, config.VMSize)
		if err != nil {
			return err
		}

		input.VMSize = vmSize
		input.VolumeSize = fly.IntPointer(config.DiskGb)
		input.InitialClusterSize = config.InitialClusterSize
		input.ImageRef = params.ImageRef
		input.Autostart = params.Autostart
	}

	if params.Password != "" {
		input.Password = params.Password
	}

	if params.SnapshotID != "" {
		input.SnapshotID = &params.SnapshotID
	}

	fmt.Fprintf(io.Out, "Creating postgres cluster in organization %s\n", org.Slug)

	launcher := flypg.NewLauncher(client)

	return launcher.LaunchMachinesPostgres(ctx, input, params.Detach)
}

func resolveVMSize(ctx context.Context, targetSize string) (*fly.VMSize, error) {
	// verify the specified size
	if targetSize != "" {
		for _, size := range MachineVMSizes() {
			if targetSize == size.Name {
				return &size, nil
			}
		}

		return nil, fmt.Errorf("VM size %q is not valid. For a full list of supported sizes use the command 'flyctl platform vm-sizes'", targetSize)
	}
	// prompt user to select machine specific size.
	return prompt.SelectVMSize(ctx, MachineVMSizes())
}

type PostgresConfiguration struct {
	Name               string
	Description        string
	ImageRef           string
	InitialClusterSize int
	VMSize             string
	MemoryMb           int
	DiskGb             int
}

type ClusterParams struct {
	PostgresConfiguration
	Password    string
	SnapshotID  string
	Detach      bool
	Manager     string
	ForkFrom    string
	Autostart   bool
	ScaleToZero *bool
}

func postgresConfigurations(manager string) []PostgresConfiguration {
	if manager == flypg.StolonManager {
		return stolonConfigurations()
	}
	return flexConfigurations()
}

func stolonConfigurations() []PostgresConfiguration {
	return []PostgresConfiguration{
		{
			Description:        "Development - Single node, 1x shared CPU, 256MB RAM, 1GB disk",
			DiskGb:             1,
			InitialClusterSize: 1,
			MemoryMb:           256,
			VMSize:             "shared-cpu-1x",
		},
		{
			Description:        "Production - Highly available, 2x shared CPUs, 4GB RAM, 40GB disk",
			DiskGb:             40,
			InitialClusterSize: 2,
			MemoryMb:           4096,
			VMSize:             "shared-cpu-2x",
		},
		{
			Description:        "Production - Highly available, 4x shared CPUs, 8GB RAM, 80GB disk",
			DiskGb:             80,
			InitialClusterSize: 2,
			MemoryMb:           8192,
			VMSize:             "shared-cpu-4x",
		},
		{
			Description:        "Specify custom configuration",
			DiskGb:             0,
			InitialClusterSize: 0,
			MemoryMb:           0,
			VMSize:             "",
		},
	}
}

var flexConfigs = map[string]PostgresConfiguration{
	"dev": {
		Description:        "Development - Single node, 1x shared CPU, 256MB RAM, 1GB disk",
		DiskGb:             1,
		InitialClusterSize: 1,
		MemoryMb:           256,
		VMSize:             "shared-cpu-1x",
	},
	"prod_sm": {
		Description:        "Production (High Availability) - 3 nodes, 2x shared CPUs, 4GB RAM, 40GB disk",
		DiskGb:             40,
		InitialClusterSize: 3,
		MemoryMb:           4096,
		VMSize:             "shared-cpu-2x",
	},
	"prod_lg": {
		Description:        "Production (High Availability) - 3 nodes, 4x shared CPUs, 8GB RAM, 80GB disk",
		DiskGb:             80,
		InitialClusterSize: 3,
		MemoryMb:           8192,
		VMSize:             "shared-cpu-4x",
	},
	"custom": {
		Description:        "Specify custom configuration",
		DiskGb:             0,
		InitialClusterSize: 0,
		MemoryMb:           0,
		VMSize:             "",
	},
}

func flexConfigurations() []PostgresConfiguration {
	var configs = []PostgresConfiguration{}

	for _, conf := range flexConfigs {
		configs = append(configs, conf)
	}

	return configs
}

// machineVMSizes represents the available VM configurations for Machines.
func MachineVMSizes() []fly.VMSize {
	// TODO - Eventually we will have a flaps endpoint for this.
	return []fly.VMSize{
		{
			Name:     "shared-cpu-1x",
			CPUClass: "shared",
			CPUCores: 1,
			MemoryMB: 256,
			MemoryGB: 0.25,
		},
		{
			Name:     "shared-cpu-1x",
			CPUClass: "shared",
			CPUCores: 1,
			MemoryMB: 1024,
			MemoryGB: 1,
		},
		{
			Name:     "shared-cpu-2x",
			CPUClass: "shared",
			CPUCores: 2,
			MemoryMB: 4096,
			MemoryGB: 4,
		},
		{
			Name:     "shared-cpu-4x",
			CPUClass: "shared",
			CPUCores: 4,
			MemoryMB: 8192,
			MemoryGB: 8,
		},
		{
			Name:     "shared-cpu-8x",
			CPUClass: "shared",
			CPUCores: 8,
			MemoryMB: 16384,
			MemoryGB: 16,
		},
		{
			Name:     "performance-1x",
			CPUClass: "performance",
			CPUCores: 1,
			MemoryMB: 2048,
			MemoryGB: 2,
		},
		{
			Name:     "performance-2x",
			CPUClass: "performance",
			CPUCores: 2,
			MemoryMB: 4096,
			MemoryGB: 4,
		},
		{
			Name:     "performance-4x",
			CPUClass: "performance",
			CPUCores: 4,
			MemoryMB: 8192,
			MemoryGB: 8,
		},
		{
			Name:     "performance-8x",
			CPUClass: "performance",
			CPUCores: 8,
			MemoryMB: 16384,
			MemoryGB: 16,
		},
		{
			Name:     "performance-16x",
			CPUClass: "performance",
			CPUCores: 16,
			MemoryMB: 32768,
			MemoryGB: 32,
		},
	}
}

func resolveForkFromVolume(ctx context.Context, machines []*fly.Machine) (string, error) {
	if len(machines) == 0 {
		return "", fmt.Errorf("No machines associated with fork-from target. See `fly pg create --help` for more information")
	}

	primaryRegion := machines[0].Config.Env["PRIMARY_REGION"]

	// Attempt to resolve the volume associated with the primary machine
	for _, m := range machines {
		// Exclude machines that are not in the primary region
		if m.Config.Env["PRIMARY_REGION"] != primaryRegion {
			continue
		}

		role := machineRole(m)
		// Exclude machines that are not the primary (flex) or leader (stolon)
		if role != "primary" && role != "leader" {
			continue
		}

		return m.Config.Mounts[0].Volume, nil
	}

	return "", fmt.Errorf("Failed to resolve the volume associated with the primary instance. See `fly pg create --help` for more information")
}

func resolveForkFromManager(ctx context.Context, machines []*fly.Machine) string {
	if flag.GetBool(ctx, "stolon") {
		return flypg.StolonManager
	}

	// We can't resolve the manager type, so we'll default to repmgr
	if len(machines) == 0 {
		return flypg.ReplicationManager
	}

	if machines[0].ImageRef.Labels["fly.pg-manager"] == flypg.ReplicationManager {
		return flypg.ReplicationManager
	}

	return flypg.StolonManager
}

func resolveImageFromForkVolume(vol *fly.Volume, machines []*fly.Machine) string {
	// Attempt to resolve the machine image that's associated with the volume
	for _, m := range machines {
		if m.Config.Mounts[0].Volume == vol.ID {
			return m.FullImageRef()
		}
	}

	return ""
}<|MERGE_RESOLUTION|>--- conflicted
+++ resolved
@@ -295,16 +295,11 @@
 	var config *PostgresConfiguration
 	customConfig := false
 
-<<<<<<< HEAD
 	configName := flag.GetString(ctx, "config-name")
 	if conf, ok := flexConfigs[configName]; ok {
 		config = &conf
 		customConfig = false
 	} else {
-=======
-	if !customConfig && input.BarmanRemoteRestoreConfig == "" {
-		fmt.Fprintf(io.Out, "For pricing information visit: https://fly.io/docs/about/pricing/")
->>>>>>> 1497bac6
 
 		customConfig = params.DiskGb != 0 || params.VMSize != "" || params.InitialClusterSize != 0 || params.ScaleToZero != nil
 
