package postgres

import (
	"context"
	"errors"
	"fmt"
	"reflect"
	"strings"

	"github.com/spf13/cobra"
	fly "github.com/superfly/fly-go"
	"github.com/superfly/flyctl/flypg"
	"github.com/superfly/flyctl/internal/command"
	"github.com/superfly/flyctl/internal/command/apps"
	"github.com/superfly/flyctl/internal/flag"
	"github.com/superfly/flyctl/internal/flapsutil"
	"github.com/superfly/flyctl/internal/flyutil"
	mach "github.com/superfly/flyctl/internal/machine"
	"github.com/superfly/flyctl/internal/prompt"
	"github.com/superfly/flyctl/iostreams"
)

func newCreate() *cobra.Command {
	const (
		short = "Create a new Postgres cluster"
		long  = short + "\n"
	)

	cmd := command.New("create", short, long, run,
		command.RequireSession,
	)

	flag.Add(
		cmd,
		flag.Region(),
		flag.Org(),
		flag.Detach(),
		flag.VMSizeFlags,
		flag.Bool{
			Name:        "enable-backups",
			Description: "Create a new tigris bucket and enable WAL-based backups",
		},
		flag.String{
			Name:        "name",
			Shorthand:   "n",
			Description: "The name of your Postgres app",
		},
		flag.String{
			Name:        "password",
			Shorthand:   "p",
			Description: "The superuser password. The password will be generated for you if you leave this blank",
		},
		flag.Int{
			Name:        "vm-memory",
			Description: "the memory of the VM in MB",
		},
		flag.Int{
			Name:        "initial-cluster-size",
			Description: "Initial cluster size",
		},
		flag.Int{
			Name:        "volume-size",
			Description: "The volume size in GB",
		},
		flag.String{
			Name:        "consul-url",
			Description: "Opt into using an existing consul as the backend store by specifying the target consul url.",
		},
		flag.String{
			Name:        "snapshot-id",
			Description: "Creates the volume with the contents of the snapshot",
		},
		flag.String{
			Name:        "fork-from",
			Description: "Specify a source Postgres application to fork from. Format: <app-name> or <app-name>:<volume-id>",
		},
		flag.String{
			Name:        "image-ref",
			Description: "Specify a non-default base image for the Postgres app",
		},
		flag.Bool{
			Name:        "stolon",
			Description: "Create a postgres cluster that's managed by Stolon",
			Default:     false,
		},
		flag.Bool{
			Name:        "flex",
			Description: "Create a postgres cluster that's managed by Repmgr",
			Default:     true,
		},
		flag.Bool{
			Name:        "autostart",
			Description: "Automatically start a stopped Postgres app when a network request is received",
			Default:     false,
		},
		flag.String{
			Name:        "config-name",
			Description: "Configuration name to use for sizing",
		},
	)

	return cmd
}

// Since we want to be able to create PG clusters from other commands,
// we pass the name, region and org to CreateCluster. Other flags that don't prompt may
// be safely passed through from other commands.
func run(ctx context.Context) (err error) {
	var (
		appName  = flag.GetString(ctx, "name")
		client   = flyutil.ClientFromContext(ctx)
		io       = iostreams.FromContext(ctx)
		colorize = io.ColorScheme()
	)

	// pre-fetch platform regions for later use
	prompt.PlatformRegions(ctx)

	if appName == "" {
		if appName, err = prompt.SelectAppName(ctx); err != nil {
			return
		}
	}

	var org *fly.Organization
	org, err = prompt.Org(ctx)
	if err != nil {
		return
	}

	params := &ClusterParams{
		Password:   flag.GetString(ctx, "password"),
		SnapshotID: flag.GetString(ctx, "snapshot-id"),
		Detach:     flag.GetDetach(ctx),
		Autostart:  flag.GetBool(ctx, "autostart"),
	}

	pgConfig := &PostgresConfiguration{
		Name:               appName,
		VMSize:             flag.GetString(ctx, "vm-size"),
		InitialClusterSize: flag.GetInt(ctx, "initial-cluster-size"),
		ImageRef:           flag.GetString(ctx, "image-ref"),
		DiskGb:             flag.GetInt(ctx, "volume-size"),
		MemoryMb:           flag.GetInt(ctx, "vm-memory"),
	}

	forkFrom := flag.GetString(ctx, "fork-from")

	if forkFrom != "" {
		// Snapshot ID may not be specified with fork-from
		if params.SnapshotID != "" {
			return fmt.Errorf("cannot specify both --fork-from and --snapshot-id")
		}

		// If initial-cluster-size is not specified, set it to 1
		if pgConfig.InitialClusterSize == 0 {
			pgConfig.InitialClusterSize = 1
		}

		// Initial cluster size may not be greater than 1 with fork-from
		if pgConfig.InitialClusterSize > 1 {
			fmt.Fprint(io.Out, colorize.Yellow("Warning: --initial-cluster-size is ignored when specifying --fork-from\n"))
			pgConfig.InitialClusterSize = 1
		}

		// Check to see whether the fork-from value includes a volume ID
		forkSlice := strings.Split(forkFrom, ":")
		if len(forkSlice) > 2 {
			return fmt.Errorf("invalid --fork-from format. See `fly pg create --help` for more information")
		}

		// Resolve specified fork-from app
		forkApp, err := client.GetAppCompact(ctx, forkSlice[0])
		if err != nil {
			return fmt.Errorf("Failed to resolve the specified fork-from app %s: %w", forkSlice[0], err)
		}

		// Confirm fork-app is a postgres app
		if !forkApp.IsPostgresApp() {
			return fmt.Errorf("The fork-from app %q must be a postgres app", forkApp.Name)
		}

		ctx, err := apps.BuildContext(ctx, forkApp)
		if err != nil {
			return err
		}

		machines, err := mach.ListActive(ctx)
		if err != nil {
			return fmt.Errorf("Failed to list machines associated with %s: %w", forkApp.Name, err)
		}

		// If the fork-from value includes a volume ID, use that. Otherwise, attempt to resolve the
		// volume ID associated with the fork-from app's primary instance.
		if len(forkSlice) == 2 {
			params.ForkFrom = forkSlice[1]
		} else {
			volID, err := resolveForkFromVolume(ctx, machines)
			if err != nil {
				return err
			}

			params.ForkFrom = volID
		}

		flapsClient := flapsutil.ClientFromContext(ctx)

		// Resolve the volume
		vol, err := flapsClient.GetVolume(ctx, params.ForkFrom)
		if err != nil {
			return fmt.Errorf("Failed to resolve the specified fork-from volume %s: %w", params.ForkFrom, err)
		}

		appName, err := client.GetAppNameFromVolume(ctx, vol.ID)
		if err != nil {
			return err
		}

		// Confirm that the volume is associated with the fork-from app
		if *appName != forkApp.Name {
			return fmt.Errorf("The volume %q specified must be associated with the fork-from app %q", vol.ID, forkApp.Name)
		}

		// If the region isn't specified, set the region of the fork target
		reg := flag.GetString(ctx, "region")
		if reg == "" {
			reg = vol.Region
			flag.SetString(ctx, "region", vol.Region)
		}

		// Confirm that the region matches the region of the fork target
		if reg != "" && reg != vol.Region {
			return fmt.Errorf("Target region %q must match the region of the fork volume target: %q", reg, vol.Region)
		}

		// If the volume size isn't specified, set the volume size of the fork target
		if pgConfig.DiskGb == 0 {
			pgConfig.DiskGb = vol.SizeGb
		}

		// Confirm that the volume size is greater than or equal to the fork target
		if pgConfig.DiskGb < vol.SizeGb {
			return fmt.Errorf("The target volume size %dGB must be greater than or equal to the volume fork target: %dGB", pgConfig.DiskGb, vol.SizeGb)
		}

		// Attempt to resolve the image ref from the machine tied to the fork volume.
		if pgConfig.ImageRef == "" {
			pgConfig.ImageRef = resolveImageFromForkVolume(vol, machines)
		}

		// Resolve the fork-from app manager
		params.Manager = resolveForkFromManager(ctx, machines)
		params.ForkFrom = vol.ID
	}

	params.PostgresConfiguration = *pgConfig

	var region *fly.Region
	region, err = prompt.Region(ctx, !org.PaidPlan, prompt.RegionParams{
		Message: "",
	})
	if err != nil {
		return
	}

	// Set the default manager if not specified or already resolved
	if params.Manager == "" {
		params.Manager = flypg.ReplicationManager
		if flag.GetBool(ctx, "stolon") {
			params.Manager = flypg.StolonManager
		}
	}

	return CreateCluster(ctx, org, region, params)
}

// CreateCluster creates a Postgres cluster with an optional name. The name will be prompted for if not supplied.
func CreateCluster(ctx context.Context, org *fly.Organization, region *fly.Region, params *ClusterParams) (err error) {
	var (
		client = flyutil.ClientFromContext(ctx)
		io     = iostreams.FromContext(ctx)
	)

	input := &flypg.CreateClusterInput{
		AppName:        params.Name,
		Organization:   org,
		ImageRef:       params.PostgresConfiguration.ImageRef,
		Region:         region.Code,
		Manager:        params.Manager,
		Autostart:      params.Autostart,
		ForkFrom:       params.ForkFrom,
		BackupsEnabled: flag.GetBool(ctx, "enable-backups"),
		// Eventually we populate this with a full S3 endpoint, but use the
		// restore app target for now.
		BarmanRemoteRestoreConfig: flag.GetString(ctx, "restore-target-app"),
	}

<<<<<<< HEAD
=======
	isCustomMachine := false
	for _, sizeFlag := range flag.VMSizeFlags {
		nameField := reflect.ValueOf(sizeFlag).FieldByName("Name")

		if nameField.IsValid() {
			name := nameField.String()
			if name == "vm-size" {
				continue
			}

			if flag.IsSpecified(ctx, name) {
				isCustomMachine = true
				break
			}
		}
	}

	customConfig := isCustomMachine || params.DiskGb != 0 || params.VMSize != "" || params.InitialClusterSize != 0 || params.ScaleToZero != nil

>>>>>>> 73691cd8
	var config *PostgresConfiguration
	customConfig := false

	configName := flag.GetString(ctx, "config-name")
	if conf, ok := flexConfigs[configName]; ok {
		config = &conf
		customConfig = false
	} else {

		customConfig = params.DiskGb != 0 || params.VMSize != "" || params.InitialClusterSize != 0 || params.ScaleToZero != nil

		if !customConfig {
			fmt.Fprintf(io.Out, "For pricing information visit: https://fly.io/docs/about/pricing/#postgresql-clusters")

			msg := "Select configuration:"
			configurations := postgresConfigurations(input.Manager)
			var selected int

			options := []string{}
			for i, cfg := range configurations {
				options = append(options, cfg.Description)
				if selected == 0 && !strings.HasPrefix(cfg.Description, "Dev") {
					selected = i
				}
			}

			if err := prompt.Select(ctx, &selected, msg, configurations[selected].Description, options...); err != nil {
				return err
			}
			config = &postgresConfigurations(input.Manager)[selected]

			if input.Manager == flypg.ReplicationManager && config.VMSize == "shared-cpu-1x" {
				confirm, err := prompt.Confirm(ctx, "Scale single node pg to zero after one hour?")
				if err != nil {
					return err
				}
				input.ScaleToZero = confirm
			}

			if config.VMSize == "" {
				// User has opted into choosing a custom configuration.
				customConfig = true
			}
		}
	}

	if customConfig {
		// Resolve cluster size
		if params.PostgresConfiguration.InitialClusterSize == 0 {
			clusterSizePrompt := "Initial cluster size"
			defaultClusterSize := 2

			if input.Manager == flypg.ReplicationManager {
				defaultClusterSize = 3
				clusterSizePrompt = "Initial cluster size - Specify at least 3 for HA"
			}

			err := prompt.Int(ctx, &params.InitialClusterSize, clusterSizePrompt, defaultClusterSize, true)
			if err != nil {
				return err
			}
		}
		input.InitialClusterSize = params.PostgresConfiguration.InitialClusterSize

		if isCustomMachine {
			guest, err := flag.GetMachineGuest(ctx, nil)
			if err != nil {
				return err
			}

			input.Guest = guest
		} else {
			// Resolve VM size
			vmSize, err := resolveVMSize(ctx, params.VMSize)
			if err != nil {
				return err
			}

			input.VMSize = vmSize
		}

		if params.ScaleToZero != nil {
			input.ScaleToZero = *params.ScaleToZero
			if input.ScaleToZero && input.InitialClusterSize != 1 {
				return errors.New("scale to zero is only supported for single node clusters")
			}
		}

		// Resolve volume size
		if params.DiskGb == 0 {
			if err = prompt.Int(ctx, &params.DiskGb, "Volume size", 10, false); err != nil {
				return err
			}
		}
		input.VolumeSize = fly.IntPointer(params.DiskGb)
		input.Autostart = params.Autostart
	} else if input.BarmanRemoteRestoreConfig == "" {
		// Resolve configuration from pre-defined configuration.
		vmSize, err := resolveVMSize(ctx, config.VMSize)
		if err != nil {
			return err
		}

		input.VMSize = vmSize
		input.VolumeSize = fly.IntPointer(config.DiskGb)
		input.InitialClusterSize = config.InitialClusterSize
		input.ImageRef = params.ImageRef
		input.Autostart = params.Autostart
	}

	if params.Password != "" {
		input.Password = params.Password
	}

	if params.SnapshotID != "" {
		input.SnapshotID = &params.SnapshotID
	}

	fmt.Fprintf(io.Out, "Creating postgres cluster in organization %s\n", org.Slug)

	launcher := flypg.NewLauncher(client)

	return launcher.LaunchMachinesPostgres(ctx, input, params.Detach)
}

func resolveVMSize(ctx context.Context, targetSize string) (*fly.VMSize, error) {
	// verify the specified size
	if targetSize != "" {
		for _, size := range MachineVMSizes() {
			if targetSize == size.Name {
				return &size, nil
			}
		}

		return nil, fmt.Errorf("VM size %q is not valid. For a full list of supported sizes use the command 'flyctl platform vm-sizes'", targetSize)
	}
	// prompt user to select machine specific size.
	return prompt.SelectVMSize(ctx, MachineVMSizes())
}

type PostgresConfiguration struct {
	Name               string
	Description        string
	ImageRef           string
	InitialClusterSize int
	VMSize             string
	MemoryMb           int
	DiskGb             int
}

type ClusterParams struct {
	PostgresConfiguration
	Password    string
	SnapshotID  string
	Detach      bool
	Manager     string
	ForkFrom    string
	Autostart   bool
	ScaleToZero *bool
}

func postgresConfigurations(manager string) []PostgresConfiguration {
	if manager == flypg.StolonManager {
		return stolonConfigurations()
	}
	return flexConfigurations()
}

func stolonConfigurations() []PostgresConfiguration {
	return []PostgresConfiguration{
		{
			Description:        "Development - Single node, 1x shared CPU, 256MB RAM, 1GB disk",
			DiskGb:             1,
			InitialClusterSize: 1,
			MemoryMb:           256,
			VMSize:             "shared-cpu-1x",
		},
		{
			Description:        "Production - Highly available, 2x shared CPUs, 4GB RAM, 40GB disk",
			DiskGb:             40,
			InitialClusterSize: 2,
			MemoryMb:           4096,
			VMSize:             "shared-cpu-2x",
		},
		{
			Description:        "Production - Highly available, 4x shared CPUs, 8GB RAM, 80GB disk",
			DiskGb:             80,
			InitialClusterSize: 2,
			MemoryMb:           8192,
			VMSize:             "shared-cpu-4x",
		},
		{
			Description:        "Specify custom configuration",
			DiskGb:             0,
			InitialClusterSize: 0,
			MemoryMb:           0,
			VMSize:             "",
		},
	}
}

var flexConfigs = map[string]PostgresConfiguration{
	"dev": {
		Description:        "Development - Single node, 1x shared CPU, 256MB RAM, 1GB disk",
		DiskGb:             1,
		InitialClusterSize: 1,
		MemoryMb:           256,
		VMSize:             "shared-cpu-1x",
	},
	"prod_sm": {
		Description:        "Production (High Availability) - 3 nodes, 2x shared CPUs, 4GB RAM, 40GB disk",
		DiskGb:             40,
		InitialClusterSize: 3,
		MemoryMb:           4096,
		VMSize:             "shared-cpu-2x",
	},
	"prod_lg": {
		Description:        "Production (High Availability) - 3 nodes, 4x shared CPUs, 8GB RAM, 80GB disk",
		DiskGb:             80,
		InitialClusterSize: 3,
		MemoryMb:           8192,
		VMSize:             "shared-cpu-4x",
	},
	"custom": {
		Description:        "Specify custom configuration",
		DiskGb:             0,
		InitialClusterSize: 0,
		MemoryMb:           0,
		VMSize:             "",
	},
}

func flexConfigurations() []PostgresConfiguration {
	var configs = []PostgresConfiguration{}

	for _, conf := range flexConfigs {
		configs = append(configs, conf)
	}

	return configs
}

// machineVMSizes represents the available VM configurations for Machines.
func MachineVMSizes() []fly.VMSize {
	// TODO - Eventually we will have a flaps endpoint for this.
	return []fly.VMSize{
		{
			Name:     "shared-cpu-1x",
			CPUClass: "shared",
			CPUCores: 1,
			MemoryMB: 256,
			MemoryGB: 0.25,
		},
		{
			Name:     "shared-cpu-1x",
			CPUClass: "shared",
			CPUCores: 1,
			MemoryMB: 1024,
			MemoryGB: 1,
		},
		{
			Name:     "shared-cpu-2x",
			CPUClass: "shared",
			CPUCores: 2,
			MemoryMB: 4096,
			MemoryGB: 4,
		},
		{
			Name:     "shared-cpu-4x",
			CPUClass: "shared",
			CPUCores: 4,
			MemoryMB: 8192,
			MemoryGB: 8,
		},
		{
			Name:     "shared-cpu-8x",
			CPUClass: "shared",
			CPUCores: 8,
			MemoryMB: 16384,
			MemoryGB: 16,
		},
		{
			Name:     "performance-1x",
			CPUClass: "performance",
			CPUCores: 1,
			MemoryMB: 2048,
			MemoryGB: 2,
		},
		{
			Name:     "performance-2x",
			CPUClass: "performance",
			CPUCores: 2,
			MemoryMB: 4096,
			MemoryGB: 4,
		},
		{
			Name:     "performance-4x",
			CPUClass: "performance",
			CPUCores: 4,
			MemoryMB: 8192,
			MemoryGB: 8,
		},
		{
			Name:     "performance-8x",
			CPUClass: "performance",
			CPUCores: 8,
			MemoryMB: 16384,
			MemoryGB: 16,
		},
		{
			Name:     "performance-16x",
			CPUClass: "performance",
			CPUCores: 16,
			MemoryMB: 32768,
			MemoryGB: 32,
		},
	}
}

func resolveForkFromVolume(ctx context.Context, machines []*fly.Machine) (string, error) {
	if len(machines) == 0 {
		return "", fmt.Errorf("No machines associated with fork-from target. See `fly pg create --help` for more information")
	}

	primaryRegion := machines[0].Config.Env["PRIMARY_REGION"]

	// Attempt to resolve the volume associated with the primary machine
	for _, m := range machines {
		// Exclude machines that are not in the primary region
		if m.Config.Env["PRIMARY_REGION"] != primaryRegion {
			continue
		}

		role := machineRole(m)
		// Exclude machines that are not the primary (flex) or leader (stolon)
		if role != "primary" && role != "leader" {
			continue
		}

		return m.Config.Mounts[0].Volume, nil
	}

	return "", fmt.Errorf("Failed to resolve the volume associated with the primary instance. See `fly pg create --help` for more information")
}

func resolveForkFromManager(ctx context.Context, machines []*fly.Machine) string {
	if flag.GetBool(ctx, "stolon") {
		return flypg.StolonManager
	}

	// We can't resolve the manager type, so we'll default to repmgr
	if len(machines) == 0 {
		return flypg.ReplicationManager
	}

	if machines[0].ImageRef.Labels["fly.pg-manager"] == flypg.ReplicationManager {
		return flypg.ReplicationManager
	}

	return flypg.StolonManager
}

func resolveImageFromForkVolume(vol *fly.Volume, machines []*fly.Machine) string {
	// Attempt to resolve the machine image that's associated with the volume
	for _, m := range machines {
		if m.Config.Mounts[0].Volume == vol.ID {
			return m.FullImageRef()
		}
	}

	return ""
}<|MERGE_RESOLUTION|>--- conflicted
+++ resolved
@@ -295,8 +295,6 @@
 		BarmanRemoteRestoreConfig: flag.GetString(ctx, "restore-target-app"),
 	}
 
-<<<<<<< HEAD
-=======
 	isCustomMachine := false
 	for _, sizeFlag := range flag.VMSizeFlags {
 		nameField := reflect.ValueOf(sizeFlag).FieldByName("Name")
@@ -316,7 +314,6 @@
 
 	customConfig := isCustomMachine || params.DiskGb != 0 || params.VMSize != "" || params.InitialClusterSize != 0 || params.ScaleToZero != nil
 
->>>>>>> 73691cd8
 	var config *PostgresConfiguration
 	customConfig := false
 
