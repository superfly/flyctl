--- conflicted
+++ resolved
@@ -168,12 +168,8 @@
 		AppName:          appName,
 		OrgSlug:          org.Slug,
 		RegionCode:       region.Code,
-<<<<<<< HEAD
-		HighAvailability: highAvailability,
+		HighAvailability: flag.GetBool(ctx, "ha"),
 		Compute:          compute,
-=======
-		HighAvailability: flag.GetBool(ctx, "ha"),
->>>>>>> 0904f38f
 		CPUKind:          guest.CPUKind,
 		CPUs:             guest.CPUs,
 		MemoryMB:         guest.MemoryMB,
@@ -628,10 +624,7 @@
 	if def.CPUs != guest.CPUs || def.CPUKind != guest.CPUKind || def.MemoryMB != guest.MemoryMB {
 		reason = "specified on the command line"
 	}
-<<<<<<< HEAD
 	return []*appconfig.Compute{guestToCompute(guest)}, reason, nil
-=======
-	return guest, reason, nil
 }
 
 func planValidateHighAvailability(ctx context.Context, p *plan.LaunchPlan, org *api.Organization, print bool) bool {
@@ -643,5 +636,4 @@
 		return false
 	}
 	return true
->>>>>>> 0904f38f
 }