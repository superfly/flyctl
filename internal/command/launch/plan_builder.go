package launch

import (
	"context"
	"errors"
	"fmt"
	"os"
	"path/filepath"
	"reflect"
	"regexp"
	"strings"
	"unicode"

	fly "github.com/superfly/fly-go"
	"github.com/superfly/flyctl/helpers"
	"github.com/superfly/flyctl/internal/appconfig"
	"github.com/superfly/flyctl/internal/build/imgsrc"
	"github.com/superfly/flyctl/internal/buildinfo"
	"github.com/superfly/flyctl/internal/cmdutil"
	"github.com/superfly/flyctl/internal/command/launch/plan"
	"github.com/superfly/flyctl/internal/flag"
	"github.com/superfly/flyctl/internal/flag/flagnames"
	"github.com/superfly/flyctl/internal/flyerr"
	"github.com/superfly/flyctl/internal/flyutil"
	"github.com/superfly/flyctl/internal/haikunator"
	"github.com/superfly/flyctl/internal/prompt"
	"github.com/superfly/flyctl/iostreams"
	"github.com/superfly/flyctl/scanner"
)

type recoverableInUiError struct {
	base error
}

func (e recoverableInUiError) String() string {
	var flyErr flyerr.GenericErr
	if errors.As(e.base, &flyErr) {
		if flyErr.Descript != "" {
			return fmt.Sprintf("%s\n%s\n", flyErr.Err, flyErr.Descript)
		}
	}
	return e.base.Error()
}

func (e recoverableInUiError) Error() string {
	return e.base.Error()
}

func (e recoverableInUiError) Unwrap() error {
	return e.base
}

// state.go uses this as a sentinel value to indicate that a value was not specified,
// and should therefore be displayed as <unspecified> in the plan display.
// I'd like to move off this in the future, but this is the quick 'n dirty initial path
const recoverableSpecifyInUi = "must be specified in UI"

// Cache values between buildManifest and stateFromManifest
// It's important that we feed the result of buildManifest into stateFromManifest,
// because that prevents the launch-manifest -> edit/save -> launch-from-manifest
// path from going out of sync with the standard launch path.
// Doing this can lead to double-calculation, especially of scanners which could
// have a lot of processing to do. Hence, a cache :)
type planBuildCache struct {
	appConfig  *appconfig.Config
	sourceInfo *scanner.SourceInfo
	// true means we've checked the app name, but not necessarily that it's okay. only that an error, if present, has been flagged already.
	// used to skip double-validating in stateFromManifest
	appNameValidated bool
	warnedNoCcHa     bool // true => We have already warned that deploying ha is impossible for an org with no payment method
}

func appNameTakenErr(appName string) error {
	return flyerr.GenericErr{
		Err:      fmt.Sprintf("app name %s is already taken", appName),
		Descript: "each Fly.io app must have a unique name",
		Suggest:  "Please specify a different app name with --name",
	}
}

type recoverableErrorBuilder struct {
	canEnterUi bool
	errors     []recoverableInUiError
}

func (r *recoverableErrorBuilder) tryRecover(e error) error {
	var asRecoverableErr recoverableInUiError
	if errors.As(e, &asRecoverableErr) && r.canEnterUi {
		r.errors = append(r.errors, asRecoverableErr)
		return nil
	}
	return e
}

func (r *recoverableErrorBuilder) build() string {
	if len(r.errors) == 0 {
		return ""
	}

	var allErrors string
	for _, err := range r.errors {
		allErrors += fmt.Sprintf(" * %s\n", strings.ReplaceAll(err.String(), "\n", "\n   "))
	}
	return allErrors
}

func buildManifest(ctx context.Context, parentConfig *appconfig.Config, recoverableErrors *recoverableErrorBuilder) (*LaunchManifest, *planBuildCache, error) {
	io := iostreams.FromContext(ctx)

	appConfig, copiedConfig, err := determineBaseAppConfig(ctx)
	if err != nil {
		return nil, nil, err
	}

	// TODO(allison): possibly add some automatic suffixing to app names if they already exist

	org, orgExplanation, err := determineOrg(ctx, parentConfig)
	if err != nil {
		if err := recoverableErrors.tryRecover(err); err != nil {
			return nil, nil, err
		}
	}

	region, regionExplanation, err := determineRegion(ctx, appConfig, org.PaidPlan)
	if err != nil {
		if err := recoverableErrors.tryRecover(err); err != nil {
			return nil, nil, err
		}
	}

	httpServicePort := 8080
	if copiedConfig {
		// Check imported fly.toml is a valid V2 config before creating the app
		if err := appConfig.SetMachinesPlatform(); err != nil {
			return nil, nil, fmt.Errorf("can not use configuration for Fly Launch, check fly.toml: %w", err)
		}
		if flag.GetBool(ctx, "manifest") {
			fmt.Fprintln(io.ErrOut,
				"Warning: --manifest does not serialize an entire app configuration.\n"+
					"Creating a manifest from an existing fly.toml may be a lossy process!",
			)
		}
		if service := appConfig.HTTPService; service != nil {
			httpServicePort = service.InternalPort
		} else {
			httpServicePort = 0
		}
	}

	workingDir := flag.GetString(ctx, "path")
	if absDir, err := filepath.Abs(workingDir); err == nil {
		workingDir = absDir
	}
	configPath := filepath.Join(workingDir, appconfig.DefaultConfigFileName)

<<<<<<< HEAD
	appName, appNameExplanation, err := determineAppName(ctx, appConfig, configPath)
=======
	var srcInfo *scanner.SourceInfo
	srcInfo, appConfig.Build, err = determineSourceInfo(ctx, appConfig, copiedConfig, workingDir)
	if err != nil {
		return nil, nil, err
	}

	appName, appNameExplanation, err := determineAppName(ctx, parentConfig, appConfig, configPath)
>>>>>>> 1497bac6
	if err != nil {
		if err := recoverableErrors.tryRecover(err); err != nil {
			return nil, nil, err
		}
	}

	var srcInfo *scanner.SourceInfo
	srcInfo, appConfig.Build, err = determineSourceInfo(ctx, appConfig, copiedConfig, workingDir)
	if err != nil {
		return nil, nil, err
	}

	compute, computeExplanation, err := determineCompute(ctx, appConfig, srcInfo)
	if err != nil {
		if err := recoverableErrors.tryRecover(err); err != nil {
			return nil, nil, err
		}
	}

	// HACK: This is a temporary solution to work around the fact that the UI doesn't
	//       understand the "compute" field. We want to move towards supporting the
	//       full compute definition at some point.
	appConfig.Compute = compute
	fakeDefaultMachine, err := appConfig.ToMachineConfig(appConfig.DefaultProcessName(), nil)
	if err != nil {
		return nil, nil, err
	}
	guest := fakeDefaultMachine.Guest

	// TODO: Determine databases requested by the sourceInfo, and add them to the plan.

	lp := &plan.LaunchPlan{
		AppName:          appName,
		OrgSlug:          org.Slug,
		RegionCode:       region.Code,
		HighAvailability: flag.GetBool(ctx, "ha"),
		Compute:          compute,
		CPUKind:          guest.CPUKind,
		CPUs:             guest.CPUs,
		MemoryMB:         guest.MemoryMB,
		VmSize:           guest.ToSize(),
		HttpServicePort:  httpServicePort,
		Postgres:         plan.PostgresPlan{},
		Redis:            plan.RedisPlan{},
		GitHubActions:    plan.GitHubActionsPlan{},
		FlyctlVersion:    buildinfo.Info().Version,
	}

	planSource := &launchPlanSource{
		appNameSource:  appNameExplanation,
		regionSource:   regionExplanation,
		orgSource:      orgExplanation,
		computeSource:  computeExplanation,
		postgresSource: "not requested",
		redisSource:    "not requested",
		tigrisSource:   "not requested",
		sentrySource:   "not requested",
	}

	buildCache := &planBuildCache{
		appConfig:        appConfig,
		sourceInfo:       srcInfo,
		appNameValidated: true, // validated in determineAppName
		warnedNoCcHa:     false,
	}

	if planValidateHighAvailability(ctx, lp, org, true) {
		buildCache.warnedNoCcHa = true
	}

	if srcInfo != nil {
		lp.ScannerFamily = srcInfo.Family
		const scannerSource = "determined from app source"
		switch srcInfo.DatabaseDesired {
		case scanner.DatabaseKindPostgres:
			lp.Postgres = plan.DefaultPostgres(lp)
			planSource.postgresSource = scannerSource
		case scanner.DatabaseKindMySQL:
			// TODO
		case scanner.DatabaseKindSqlite:
			// TODO
		}
		if srcInfo.RedisDesired {
			lp.Redis = plan.DefaultRedis(lp)
			planSource.redisSource = scannerSource
		}
		if srcInfo.ObjectStorageDesired {
			lp.ObjectStorage = plan.DefaultObjectStorage(lp)
			planSource.tigrisSource = scannerSource
		}
		if srcInfo.Port != 0 {
			lp.HttpServicePort = srcInfo.Port
			lp.HttpServicePortSetByScanner = true
		}
	}

	appConfig.AppName = lp.AppName

	return &LaunchManifest{
		Plan:       lp,
		PlanSource: planSource,
		Config:     appConfig,
	}, buildCache, nil
}

// Check to see if they own the named app, and if so, prompt them to try deploying instead.
// Returns a whether or not the app is known to be taken.
// false doesn't necessarily mean available, just not visible to the user, while true means the app name is definitively taken.
// Returns an error only if the prompt library encounters an error. (this should never occur)
func nudgeTowardsDeploy(ctx context.Context, appName string) (bool, error) {

	client := flyutil.ClientFromContext(ctx)
	io := iostreams.FromContext(ctx)

	if flag.GetYes(ctx) {
		return false, nil
	}

	if _, err := client.GetApp(ctx, appName); err != nil {
		// The user can't see the app. Let them proceed.
		return false, nil
	}

	// The user can see the app. Prompt them to deploy.
	fmt.Fprintf(io.Out, "App '%s' already exists. You can deploy to it with `fly deploy`.\n", appName)

	switch confirmed, err := prompt.Confirm(ctx, "Continue launching a new app? "); {
	case err == nil:
		if !confirmed {
			// We've redirected the user to use 'fly deploy'
			// Exit directly with code 0 so this isn't flagged as a failed launch
			os.Exit(0)
		}
	case prompt.IsNonInteractive(err):
		// Should be impossible - we're only called if recoverableErrors.canEnterUi is true
		return true, nil
	default:
		return true, err
	}
	return true, nil
}

func stateFromManifest(ctx context.Context, m LaunchManifest, optionalCache *planBuildCache, recoverableErrors *recoverableErrorBuilder) (*launchState, error) {
	var (
		io     = iostreams.FromContext(ctx)
		client = flyutil.ClientFromContext(ctx)
	)

	org, err := client.GetOrganizationRemoteBuilderBySlug(ctx, m.Plan.OrgSlug)
	if err != nil {
		return nil, err
	}

	// If we potentially are deploying, launch a remote builder to prepare for deployment.
	if !flag.GetBool(ctx, "no-deploy") {
		// TODO: determine if eager remote builder is still required here
		go imgsrc.EagerlyEnsureRemoteBuilder(ctx, client, org, flag.GetRecreateBuilder(ctx))
	}

	var (
		appConfig        *appconfig.Config
		copiedConfig     bool
		warnedNoCcHa     bool
		appNameValidated bool
	)
	if optionalCache != nil {
		appConfig = optionalCache.appConfig
		warnedNoCcHa = optionalCache.warnedNoCcHa
		appNameValidated = optionalCache.appNameValidated
	} else {
		appConfig, copiedConfig, err = determineBaseAppConfig(ctx)
		if err != nil {
			return nil, err
		}

		if copiedConfig {
			// Check imported fly.toml is a valid V2 config before creating the app
			if err := appConfig.SetMachinesPlatform(); err != nil {
				return nil, fmt.Errorf("can not use configuration for Fly Launch, check fly.toml: %w", err)
			}
		}
	}

	var envVars map[string]string
	envFlags := flag.GetStringArray(ctx, "env")
	if len(envFlags) > 0 {
		envVars, err = cmdutil.ParseKVStringsToMap(envFlags)
		if err != nil {
			return nil, fmt.Errorf("failed parsing --env flags: %w", err)
		}
	}

	// We don't check the app name being taken unless we can go to the UI, because
	// it'll fail when creating the app *anyway*, so unless you can use the UI it'll be the same result.
	if recoverableErrors.canEnterUi && !appNameValidated {
		taken, err := appNameTaken(ctx, m.Plan.AppName)
		if err != nil {
			return nil, flyerr.GenericErr{
				Err:     "unable to determine app name availability",
				Suggest: "Please try again in a minute",
			}
		}
		if taken {
			err := recoverableErrors.tryRecover(recoverableInUiError{appNameTakenErr(m.Plan.AppName)})
			if err != nil {
				return nil, err
			}
			m.PlanSource.appNameSource = recoverableSpecifyInUi
		}
	}

	workingDir := flag.GetString(ctx, "path")
	if absDir, err := filepath.Abs(workingDir); err == nil {
		workingDir = absDir
	}
	configPath := filepath.Join(workingDir, appconfig.DefaultConfigFileName)
	fmt.Fprintln(io.Out, "Creating app in", workingDir)

	var srcInfo *scanner.SourceInfo

	if optionalCache != nil {
		srcInfo = optionalCache.sourceInfo
	} else {
		srcInfo, appConfig.Build, err = determineSourceInfo(ctx, appConfig, copiedConfig, workingDir)
		if err != nil {
			return nil, err
		}

		scannerFamily := ""
		if srcInfo != nil {
			scannerFamily = srcInfo.Family
		}
		if m.Plan.ScannerFamily != scannerFamily {
			got := familyToAppType(scannerFamily)
			expected := familyToAppType(m.Plan.ScannerFamily)
			return nil, fmt.Errorf("launch manifest was created for a %s, but this is a %s", expected, got)
		}
	}

	return &launchState{
		workingDir: workingDir,
		configPath: configPath,
		LaunchManifest: LaunchManifest{
			m.Plan,
			m.PlanSource,
			appConfig,
		},
		env: envVars,
		planBuildCache: planBuildCache{
			appConfig:    appConfig,
			sourceInfo:   srcInfo,
			warnedNoCcHa: warnedNoCcHa,
		},
		cache: map[string]interface{}{},
	}, nil
}

// determineBaseAppConfig looks for existing app config, ask to reuse or returns an empty config
// TODO(allison): remove the prompt once we determine the proper default behavior
func determineBaseAppConfig(ctx context.Context) (*appconfig.Config, bool, error) {
	io := iostreams.FromContext(ctx)

	existingConfig := appconfig.ConfigFromContext(ctx)
	if existingConfig != nil {

		if existingConfig.AppName != "" {
			fmt.Fprintln(io.Out, "An existing fly.toml file was found for app", existingConfig.AppName)
		} else {
			fmt.Fprintln(io.Out, "An existing fly.toml file was found")
		}

		// if --attach is specified, we should return the config as the base config
		attach := flag.GetBool(ctx, "attach")
		copyConfig := flag.GetBool(ctx, "copy-config") || attach

		if !flag.IsSpecified(ctx, "copy-config") && !attach && !flag.GetYes(ctx) {
			var err error
			copyConfig, err = prompt.Confirm(ctx, "Would you like to copy its configuration to the new app?")
			switch {
			case prompt.IsNonInteractive(err) && !flag.GetYes(ctx):
				return nil, false, err
			case err != nil:
				return nil, false, err
			}
		}

		if copyConfig {
			return existingConfig, true, nil
		}
	}

	newCfg := appconfig.NewConfig()
	if err := newCfg.SetMachinesPlatform(); err != nil {
		return nil, false, err
	}

	return newCfg, false, nil
}

// App names must consist of only lowercase letters, numbers, and dashes.
// Non-ascii characters are removed.
// Special characters are replaced with dashes, and sequences of dashes are collapsed into one.
func sanitizeAppName(dirName string) string {
	sanitized := make([]rune, 0, len(dirName))
	lastIsUnderscore := false

	for _, c := range dirName {
		if c >= unicode.MaxASCII {
			continue
		}
		if !unicode.IsLetter(c) && !unicode.IsNumber(c) {
			if !lastIsUnderscore {
				sanitized = append(sanitized, '-')
				lastIsUnderscore = true
			}
		} else {
			sanitized = append(sanitized, unicode.ToLower(c))
			lastIsUnderscore = false
		}
	}
	return strings.Trim(string(sanitized), "-")
}

func validateAppName(appName string) error {
	failRegex := regexp.MustCompile(`[^a-z0-9\-]`)
	if failRegex.MatchString(appName) {
		return errors.New("app name must consist of only lowercase letters, numbers, and dashes")
	}
	return nil
}

// determineAppName determines the app name from the config file or directory name
func determineAppName(ctx context.Context, parentConfig *appconfig.Config, appConfig *appconfig.Config, configPath string) (string, string, error) {
	delimiter := "-"
	findUniqueAppName := func(prefix string) (string, bool) {
		// Remove any existing haikus so we don't keep adding to the end.
		b := haikunator.Haikunator().Delimiter(delimiter)
		prefix = b.TrimSuffix(prefix)

		if prefix != "" {
			prefix += delimiter
		}
		for i := 1; i < 5; i++ {
			outName := prefix + b.String()
			if taken, _ := appNameTaken(ctx, outName); !taken {
				return outName, true
			}
		}
		return "", false
	}

	// This logic is a little overcomplicated. Essentially, just waterfall down options until one returns a valid name.
	//
	// Get initial name:
	//  1. If we've specified --name, use that name.
	//  2. If we've specified --generate-name, generate a unique name (meaning: jump to step 5)
	//  3. If we've provided an existing config file, use the app name from that.
	//  4. Use the directory name.
	//  5. If none of those sanitize into valid app names, generate one with Haikunator.
	// Ensure valid name:
	//  If the name is already taken, try to generate a unique suffix using Haikunator.
	//  If this fails, return a recoverable error.

	appName := flag.GetString(ctx, "name")
	cause := "specified on the command line"

	if flag.GetBool(ctx, "force-name") {
		if appName == "" {
			return "", "", flyerr.GenericErr{
				Err:     "app name required when using --force-name",
				Suggest: "Specify the app name with the --name flag",
			}
		}
		return appName, cause, nil
	}

	if !flag.GetBool(ctx, "generate-name") {
		// --generate-name wasn't specified, so we try to get a name from the config file or directory name.
		if appName == "" {
			appName = appConfig.AppName
			cause = "from your fly.toml"
		}
		if appName == "" {
			appName = sanitizeAppName(filepath.Base(filepath.Dir(configPath)))
			cause = "derived from your directory name"
		}

		if parentConfig != nil && parentConfig.AppName != "" {
			appName = parentConfig.AppName + "-" + appName
			if cause == "from your fly.toml" {
				cause = "from parent name and fly.toml"
			} else if cause == "derived from your directory name" {
				if flag.GetString(ctx, "into") != "" {
					cause = "from parent name and --into"
				} else if flag.GetString(ctx, "from") != "" {
					cause = "from parent name and --from"
				}
			}
		}
	}

	taken := appName == ""

	if !taken && !flag.GetBool(ctx, "no-create") {
		var err error
		// If the user can see an app with the same name as what they're about to launch,
		// they *probably* want to deploy to that app instead.
		taken, err = nudgeTowardsDeploy(ctx, appName)
		if err != nil {
			return "", recoverableSpecifyInUi, recoverableInUiError{fmt.Errorf("failed to validate app name: %w", err)}
		}
	}

	if !taken {
		taken, _ = appNameTaken(ctx, appName)
	}

	if taken {
		var found bool
		appName, found = findUniqueAppName(appName)
		cause = "generated"

		if !found {
			return "", recoverableSpecifyInUi, recoverableInUiError{flyerr.GenericErr{
				Err:     "unable to determine app name",
				Suggest: "You can specify the app name with the --name flag",
			}}
		}
	}
	if err := validateAppName(appName); err != nil {
		return "", recoverableSpecifyInUi, recoverableInUiError{err}
	}
	return appName, cause, nil
}

func appNameTaken(ctx context.Context, name string) (bool, error) {
	client := flyutil.ClientFromContext(ctx)

	available, err := client.AppNameAvailable(ctx, name)
	if err != nil {
		return false, err
	}
	return !available, nil
}

// determineOrg returns the org specified on the command line, or the personal org if left unspecified
<<<<<<< HEAD
func determineOrg(ctx context.Context) (*fly.Organization, string, error) {
	if isGenerate(ctx) {
		if slug := flag.GetString(ctx, flagnames.Org); slug != "" {
			return &fly.Organization{Slug: slug}, "specified as flag", nil
		}
	}

=======
func determineOrg(ctx context.Context, config *appconfig.Config) (*fly.Organization, string, error) {
>>>>>>> 1497bac6
	client := flyutil.ClientFromContext(ctx)

	if flag.GetBool(ctx, "attach") && config != nil && config.AppName != "" {
		org, err := client.GetOrganizationByApp(ctx, config.AppName)
		if err == nil {
			return org, fmt.Sprintf("from %s app", config.AppName), nil
		}
	}

	orgs, err := client.GetOrganizations(ctx)
	if err != nil {
		return nil, "", err
	}

	bySlug := make(map[string]fly.Organization, len(orgs))
	for _, o := range orgs {
		bySlug[o.Slug] = o
	}

	personal, foundPersonal := bySlug["personal"]

	orgSlug := flag.GetOrg(ctx)
	if orgSlug == "" {
		if !foundPersonal {
			if len(orgs) == 0 {
				return nil, "", errors.New("no organizations found. Please create one from your fly dashboard first.")
			} else {
				o := orgs[0]
				return &o, fmt.Sprintf("defaulting to '%s'", o.Slug), nil
			}
		}

		return &personal, "fly launch defaults to the personal org", nil
	}

	org, foundSlug := bySlug[orgSlug]
	if !foundSlug {
		if !foundPersonal {
			return nil, "", errors.New("no personal organization found")
		}

		return &personal, recoverableSpecifyInUi, recoverableInUiError{fmt.Errorf("organization '%s' not found", orgSlug)}
	}

	return &org, "specified on the command line", nil
}

// determineRegion returns the region to use for a new app. In order, it tries:
//  1. the primary_region field of the config, if one exists
//  2. the region specified on the command line, if specified
//  3. the nearest region to the user
func determineRegion(ctx context.Context, config *appconfig.Config, paidPlan bool) (*fly.Region, string, error) {
	client := flyutil.ClientFromContext(ctx)
	regionCode := flag.GetRegion(ctx)
	explanation := "specified on the command line"

	if regionCode == "" {
		regionCode = config.PrimaryRegion
		explanation = "from your fly.toml"
	}

	// Get the closest region
	// TODO(allison): does this return paid regions for free orgs?
	closestRegion, closestRegionErr := client.GetNearestRegion(ctx)

	if regionCode != "" {
		region, err := getRegionByCode(ctx, regionCode)
		if err != nil {
			// Check and see if this is recoverable
			if closestRegionErr == nil {
				return closestRegion, recoverableSpecifyInUi, recoverableInUiError{err}
			}
		}
		return region, explanation, err
	}
	return closestRegion, "this is the fastest region for you", closestRegionErr
}

// getRegionByCode returns the region with the IATA code, or an error if it doesn't exist
func getRegionByCode(ctx context.Context, regionCode string) (*fly.Region, error) {
	apiClient := flyutil.ClientFromContext(ctx)

	allRegions, _, err := apiClient.PlatformRegions(ctx)
	if err != nil {
		return nil, err
	}

	for _, r := range allRegions {
		if r.Code == regionCode {
			return &r, nil
		}
	}
	return nil, fmt.Errorf("Unknown region '%s'. Run `fly platform regions` to see valid names", regionCode)
}

// Applies the fields of the guest to the provided compute.
// Ignores the guest's kernel arguments, host dedication, and GPU config,
// leaving whatever the given compute originally had.
//
// This is because this function is meant for backwards compatibility with
// the Web UI's guest definition, which doesn't have these fields.
func applyGuestToCompute(c *appconfig.Compute, g *fly.MachineGuest) {
	for k, v := range fly.MachinePresets {
		if reflect.DeepEqual(*v, *g) {
			c.MachineGuest = nil
			c.Memory = ""
			c.Size = k
			return
		}
	}

	originalGuest := c.MachineGuest
	clonedGuest := helpers.Clone(g)
	c.MachineGuest = clonedGuest

	// Canonicalize to human-readable memory strings when possible
	var memStr string
	if g.MemoryMB%1024 == 0 {
		memStr = fmt.Sprintf("%dgb", g.MemoryMB/1024)
	} else {
		memStr = fmt.Sprintf("%dmb", g.MemoryMB)
	}
	c.Memory = memStr
	c.MemoryMB = 0

	// Restore original values for fields the Web UI does not return
	if originalGuest != nil {
		c.MachineGuest.KernelArgs = originalGuest.KernelArgs
		c.MachineGuest.GPUs = originalGuest.GPUs
		c.MachineGuest.HostDedicationID = originalGuest.HostDedicationID
	}
}

func guestToCompute(g *fly.MachineGuest) *appconfig.Compute {
	var c appconfig.Compute
	applyGuestToCompute(&c, g)
	return &c
}

// determineCompute returns the guest type to use for a new app.
// Currently, it defaults to shared-cpu-1x
func determineCompute(ctx context.Context, config *appconfig.Config, srcInfo *scanner.SourceInfo) ([]*appconfig.Compute, string, error) {
	if len(config.Compute) > 0 {
		return config.Compute, "from your fly.toml", nil
	}

	def := helpers.Clone(fly.MachinePresets["shared-cpu-1x"])
	def.MemoryMB = 1024
	reason := "most apps need about 1GB of RAM"

	guest, err := flag.GetMachineGuest(ctx, helpers.Clone(def))
	if err != nil {
		return []*appconfig.Compute{guestToCompute(def)}, recoverableSpecifyInUi, recoverableInUiError{err}
	}

	if def.CPUs != guest.CPUs || def.CPUKind != guest.CPUKind || def.MemoryMB != guest.MemoryMB {
		reason = "specified on the command line"
	}
	return []*appconfig.Compute{guestToCompute(guest)}, reason, nil
}

func planValidateHighAvailability(ctx context.Context, p *plan.LaunchPlan, org *fly.Organization, print bool) bool {
	if !org.Billable && p.HighAvailability {
		if print {
			fmt.Fprintln(iostreams.FromContext(ctx).ErrOut, "Warning: This organization has no payment method, turning off high availability")
		}
		return false
	}
	return true
}<|MERGE_RESOLUTION|>--- conflicted
+++ resolved
@@ -153,9 +153,6 @@
 	}
 	configPath := filepath.Join(workingDir, appconfig.DefaultConfigFileName)
 
-<<<<<<< HEAD
-	appName, appNameExplanation, err := determineAppName(ctx, appConfig, configPath)
-=======
 	var srcInfo *scanner.SourceInfo
 	srcInfo, appConfig.Build, err = determineSourceInfo(ctx, appConfig, copiedConfig, workingDir)
 	if err != nil {
@@ -163,17 +160,10 @@
 	}
 
 	appName, appNameExplanation, err := determineAppName(ctx, parentConfig, appConfig, configPath)
->>>>>>> 1497bac6
 	if err != nil {
 		if err := recoverableErrors.tryRecover(err); err != nil {
 			return nil, nil, err
 		}
-	}
-
-	var srcInfo *scanner.SourceInfo
-	srcInfo, appConfig.Build, err = determineSourceInfo(ctx, appConfig, copiedConfig, workingDir)
-	if err != nil {
-		return nil, nil, err
 	}
 
 	compute, computeExplanation, err := determineCompute(ctx, appConfig, srcInfo)
@@ -610,17 +600,13 @@
 }
 
 // determineOrg returns the org specified on the command line, or the personal org if left unspecified
-<<<<<<< HEAD
-func determineOrg(ctx context.Context) (*fly.Organization, string, error) {
+func determineOrg(ctx context.Context, config *appconfig.Config) (*fly.Organization, string, error) {
 	if isGenerate(ctx) {
 		if slug := flag.GetString(ctx, flagnames.Org); slug != "" {
 			return &fly.Organization{Slug: slug}, "specified as flag", nil
 		}
 	}
 
-=======
-func determineOrg(ctx context.Context, config *appconfig.Config) (*fly.Organization, string, error) {
->>>>>>> 1497bac6
 	client := flyutil.ClientFromContext(ctx)
 
 	if flag.GetBool(ctx, "attach") && config != nil && config.AppName != "" {
