package launch

import (
	"bufio"
	"bytes"
	"context"
	"fmt"
	"io/fs"
	"os"
	"os/exec"
	"path/filepath"
	"regexp"
	"strings"
	"time"

	"github.com/AlecAivazis/survey/v2"
	"github.com/cavaliergopher/grab/v3"
	"github.com/logrusorgru/aurora"
	"github.com/samber/lo"
	"github.com/spf13/cobra"
	"github.com/superfly/flyctl/api"
	"github.com/superfly/flyctl/client"
	"github.com/superfly/flyctl/flyctl"
	"github.com/superfly/flyctl/flypg"
	"github.com/superfly/flyctl/helpers"
	"github.com/superfly/flyctl/internal/appconfig"
	"github.com/superfly/flyctl/internal/build/imgsrc"
	"github.com/superfly/flyctl/internal/command"
	"github.com/superfly/flyctl/internal/command/deploy"
	"github.com/superfly/flyctl/internal/command/postgres"
	"github.com/superfly/flyctl/internal/command/redis"
	"github.com/superfly/flyctl/internal/filemu"
	"github.com/superfly/flyctl/internal/flag"
	"github.com/superfly/flyctl/internal/prompt"
	"github.com/superfly/flyctl/iostreams"
	"github.com/superfly/flyctl/scanner"
	"github.com/superfly/flyctl/terminal"
	"github.com/superfly/graphql"
)

func New() (cmd *cobra.Command) {
	const (
		long  = `Create and configure a new app from source code or a Docker image.`
		short = long
	)

	cmd = command.New("launch", short, long, run, command.RequireSession, command.LoadAppConfigIfPresent)
	cmd.Args = cobra.NoArgs

	flag.Add(cmd,
		// Since launch can perform a deployment, we offer the full set of deployment flags for those using
		// the launch command in CI environments. We may want to rescind this decision down the line, because
		// the list of flags is long, but it follows from the precedent of already offering some deployment flags.
		// See a proposed 'flag grouping' feature in Viper that could help with DX: https://github.com/spf13/cobra/pull/1778
		deploy.CommonFlags,

		flag.Org(),
		flag.NoDeploy(),
		flag.Bool{
			Name:        "generate-name",
			Description: "Always generate a name for the app, without prompting",
		},
		flag.String{
			Name:        "path",
			Description: `Path to the app source root, where fly.toml file will be saved`,
			Default:     ".",
		},
		flag.String{
			Name:        "name",
			Description: `Name of the new app`,
		},
		flag.Bool{
			Name:        "copy-config",
			Description: "Use the configuration file if present without prompting",
			Default:     false,
		},
		flag.Bool{
			Name:        "dockerignore-from-gitignore",
			Description: "If a .dockerignore does not exist, create one from .gitignore files",
			Default:     false,
		},
		flag.Int{
			Name:        "internal-port",
			Description: "Set internal_port for all services in the generated fly.toml",
			Default:     -1,
		},
	)

	return
}

func run(ctx context.Context) (err error) {
	io := iostreams.FromContext(ctx)
	client := client.FromContext(ctx).API()
	colorize := io.ColorScheme()
	workingDir := flag.GetString(ctx, "path")

	deployArgs := deploy.DeployWithConfigArgs{
		ForceNomad:    flag.GetBool(ctx, "force-nomad"),
		ForceMachines: flag.GetBool(ctx, "force-machines"),
		ForceYes:      flag.GetBool(ctx, "now"),
	}

	// Determine the working directory
	if absDir, err := filepath.Abs(workingDir); err == nil {
		workingDir = absDir
	}

	var importedConfig bool
	appConfig := appconfig.NewConfig()

	configFilePath := filepath.Join(workingDir, "fly.toml")
	if exists, _ := flyctl.ConfigFileExistsAtPath(configFilePath); exists {
		cfg, err := appconfig.LoadConfig(configFilePath)
		if err != nil {
			return err
		}

		if cfg.AppName != "" {
			fmt.Fprintln(io.Out, "An existing fly.toml file was found for app", cfg.AppName)
			if deployExisting, err := shouldDeployExistingApp(ctx, cfg.AppName); err != nil {
				return err
			} else if deployExisting {
				fmt.Fprintln(io.Out, "App is not running, deploy...")
				ctx = appconfig.WithName(ctx, cfg.AppName)
				return deploy.DeployWithConfig(ctx, cfg, deployArgs)
			}
		} else {
			fmt.Fprintln(io.Out, "An existing fly.toml file was found")
		}

		copyConfig := false
		if flag.GetBool(ctx, "copy-config") {
			copyConfig = true
		} else {
			copy, err := prompt.Confirm(ctx, "Would you like to copy its configuration to the new app?")
			if copy && err == nil {
				copyConfig = true
			}
		}

		if copyConfig {
			appConfig = cfg
			importedConfig = true
		}
	}

	fmt.Fprintln(io.Out, "Creating app in", workingDir)

	srcInfo := new(scanner.SourceInfo)
	config := new(scanner.ScannerConfig)

	// Detect if --copy-config and --now flags are set. If so, limited set of
	// fly.toml file updates. Helpful for deploying PRs when the project is
	// already setup and we only need fly.toml config changes.
	if flag.GetBool(ctx, "copy-config") && flag.GetBool(ctx, "now") {
		config.Mode = "clone"
	} else {
		config.Mode = "launch"
	}

	if img := flag.GetString(ctx, "image"); img != "" {
		fmt.Fprintln(io.Out, "Using image", img)
		appConfig.Build = &appconfig.Build{
			Image: img,
		}
	} else if dockerfile := flag.GetString(ctx, "dockerfile"); dockerfile != "" {
		if strings.HasPrefix(dockerfile, "http://") || strings.HasPrefix(dockerfile, "https://") {
			fmt.Fprintln(io.Out, "Downloading dockerfile", dockerfile)
			resp, err := grab.Get("Dockerfile", dockerfile)
			if err != nil {
				return err
			} else {
				appConfig.Build = &appconfig.Build{
					Dockerfile: resp.Filename,
				}

				// scan Dockerfile for port
				if si, err := scanner.Scan(workingDir, config); err != nil {
					return err
				} else {
					srcInfo = si
				}
			}
		} else {
			fmt.Fprintln(io.Out, "Using dockerfile", dockerfile)
			appConfig.Build = &appconfig.Build{
				Dockerfile: dockerfile,
			}
		}
	} else {
		fmt.Fprintln(io.Out, "Scanning source code")
		if si, err := scanner.Scan(workingDir, config); err != nil {
			return err
		} else {
			srcInfo = si
		}

		if srcInfo == nil {
			fmt.Fprintln(io.Out, aurora.Green("Could not find a Dockerfile, nor detect a runtime or framework from source code. Continuing with a blank app."))
		} else {
			var article string = "a"
			if matched, _ := regexp.MatchString(`^[aeiou]`, strings.ToLower(srcInfo.Family)); matched {
				article += "n"
			}

			appType := srcInfo.Family
			if srcInfo.Version != "" {
				appType = appType + " " + srcInfo.Version
			}

			fmt.Fprintf(io.Out, "Detected %s %s app\n", article, aurora.Green(appType))

			if srcInfo.Builder != "" {
				fmt.Fprintln(io.Out, "Using the following build configuration:")
				fmt.Fprintln(io.Out, "\tBuilder:", srcInfo.Builder)
				if srcInfo.Buildpacks != nil && len(srcInfo.Buildpacks) > 0 {
					fmt.Fprintln(io.Out, "\tBuildpacks:", strings.Join(srcInfo.Buildpacks, " "))
				}

				appConfig.Build = &appconfig.Build{
					Builder:    srcInfo.Builder,
					Buildpacks: srcInfo.Buildpacks,
				}
			}
		}
	}

	if srcInfo != nil {
		for _, f := range srcInfo.Files {
			path := filepath.Join(workingDir, f.Path)
			if helpers.FileExists(path) {
				if flag.GetBool(ctx, "now") {
					fmt.Fprintf(io.Out, "You specified --now, so not overwriting %s\n", path)
					continue
				}
				confirm, err := prompt.ConfirmOverwrite(ctx, path)
				if !confirm || err != nil {
					continue
				}
			}

			if err := os.MkdirAll(filepath.Dir(path), 0o700); err != nil {
				return err
			}

			perms := 0o600
			if strings.Contains(string(f.Contents), "#!") {
				perms = 0o700
			}

			if err := os.WriteFile(path, f.Contents, fs.FileMode(perms)); err != nil {
				return err
			}
		}
	}

	if !flag.GetBool(ctx, "generate-name") {
		if appName := flag.GetString(ctx, "name"); appName == "" {
			// Prompt the user for the app name
			if inputName, err := prompt.SelectAppName(ctx); err != nil {
				return err
			} else {
				appConfig.AppName = inputName
			}
		} else {
			appConfig.AppName = appName
		}
	}

	// Prompt for an org
	// TODO: determine if eager remote builder is still required here
	org, err := prompt.Org(ctx)
	if err != nil {
		return
	}
	// If we potentially are deploying, launch a remote builder to prepare for deployment.
	if !flag.GetBool(ctx, "no-deploy") {
		go imgsrc.EagerlyEnsureRemoteBuilder(ctx, client, org.Slug)
	}

	region, err := prompt.Region(ctx, !org.PaidPlan, prompt.RegionParams{
		Message: "Choose a region for deployment:",
	})
	if err != nil {
		return err
	}

	shouldUseMachines, err := shouldAppUseMachinesPlatform(ctx, client, org.Slug)
	if err != nil {
		return err
	}

	input := api.CreateAppInput{
		Name:            appConfig.AppName,
		OrganizationID:  org.ID,
		PreferredRegion: &region.Code,
<<<<<<< HEAD
		Machines:        shouldUseMachines,
=======
		Machines:        deployArgs.ForceMachines,
>>>>>>> 605c7f70
	}

	createdApp, err := client.CreateApp(ctx, input)
	if err != nil {
		return err
	}
	ctx = appconfig.WithName(ctx, createdApp.Name)
	if !importedConfig {
		newCfg, err := appconfig.FromDefinition(&createdApp.Config.Definition)
		if err != nil {
			return fmt.Errorf("Launch failed to get new app configuration: %w", err)
		}
		newCfg.Build = appConfig.Build
		appConfig = newCfg
	}

	appConfig.AppName = createdApp.Name

	fmt.Fprintf(io.Out, "Created app %s in organization %s\n", createdApp.Name, org.Slug)

	adminLink := fmt.Sprintf("https://fly.io/apps/%s", createdApp.Name)
	appLink := fmt.Sprintf("%s.fly.dev", createdApp.Name)
	fmt.Fprintf(io.Out, "Admin URL: %s\nHostname: %s\n", adminLink, appLink)

	// If secrets are requested by the launch scanner, ask the user to input them
	if srcInfo != nil && len(srcInfo.Secrets) > 0 {
		secrets := make(map[string]string)
		for _, secret := range srcInfo.Secrets {
			val := ""
			// If a secret should be a random default, just generate it without displaying
			// Otherwise, prompt to type it in
			if secret.Generate != nil {
				if val, err = secret.Generate(); err != nil {
					return fmt.Errorf("could not generate random string: %w", err)
				}
			} else if secret.Value != "" {
				val = secret.Value
			} else {
				prompt := fmt.Sprintf("Set secret %s:", secret.Key)
				surveyInput := &survey.Input{Message: prompt, Help: secret.Help}
				survey.AskOne(surveyInput, &val)
			}

			if val != "" {
				secrets[secret.Key] = val
			}
		}

		if len(secrets) > 0 {
			_, err := client.SetSecrets(ctx, appConfig.AppName, secrets)
			if err != nil {
				return err
			}
			fmt.Fprintf(io.Out, "Set secrets on %s: %s\n", appConfig.AppName, strings.Join(lo.Keys(secrets), ", "))
		}
	}

	// If volumes are requested by the launch scanner, create them
	if srcInfo != nil && len(srcInfo.Volumes) > 0 {
		for _, vol := range srcInfo.Volumes {
			appID, err := client.GetAppID(ctx, appConfig.AppName)
			if err != nil {
				return err
			}

			volume, err := client.CreateVolume(ctx, api.CreateVolumeInput{
				AppID:     appID,
				Name:      vol.Source,
				Region:    region.Code,
				SizeGb:    1,
				Encrypted: true,
			})

			if err != nil {
				return err
			} else {
				fmt.Fprintf(io.Out, "Created a %dGB volume %s in the %s region\n", volume.SizeGb, volume.ID, region.Code)
			}

		}
	}

	options := make(map[string]bool)
	if !(srcInfo == nil || srcInfo.SkipDatabase || flag.GetBool(ctx, "no-deploy") || flag.GetBool(ctx, "now")) {
		confirmPg, err := prompt.Confirm(ctx, "Would you like to set up a Postgresql database now?")
		if confirmPg && err == nil {
			db_app_name := fmt.Sprintf("%s-db", appConfig.AppName)
			should_attach_db := false

			if apps, err := client.GetApps(ctx, nil); err == nil {
				for _, app := range apps {
					if app.Name == db_app_name {
						msg := fmt.Sprintf("We found an existing Postgresql database with the name %s. Would you like to attach it to your app?", app.Name)
						confirmAttachPg, err := prompt.Confirm(ctx, msg)

						if confirmAttachPg && err == nil {
							should_attach_db = true
						}

					}
				}
			}

			options["postgresql"] = true

			if should_attach_db {
				// If we try to attach to a PG cluster with the usual username
				// format, we'll get an error (since that username already exists)
				// by generating a new username with a sufficiently random number
				// (in this case, the nanon second that the database is being attached)
				current_time := time.Now().Nanosecond()
				db_user := fmt.Sprintf("%s-%d", db_app_name, current_time)

				err = postgres.AttachCluster(ctx, postgres.AttachParams{
					PgAppName: db_app_name,
					AppName:   appConfig.AppName,
					DbUser:    db_user,
				})

				if err != nil {
					msg := `Failed attaching %s to the Postgres cluster %s: %w.\nTry attaching manually with 'fly postgres attach --app %s %s'\n`
					fmt.Fprintf(io.Out, msg, appConfig.AppName, db_app_name, err, appConfig.AppName, db_app_name)

				} else {
					fmt.Fprintf(io.Out, "Postgres cluster %s is now attached to %s\n", db_app_name, appConfig.AppName)
				}

			} else {
				err := LaunchPostgres(ctx, appConfig.AppName, org, region)
				if err != nil {
					const msg = "Error creating Postgresql database. Be warned that this may affect deploys"
					fmt.Fprintln(io.Out, colorize.Red(msg))

				}

			}

		}

		confirmRedis, err := prompt.Confirm(ctx, "Would you like to set up an Upstash Redis database now?")
		if confirmRedis && err == nil {
			err := LaunchRedis(ctx, appConfig.AppName, org, region)
			if err != nil {
				const msg = "Error creating Redis database. Be warned that this may affect deploys"
				fmt.Fprintln(io.Out, colorize.Red(msg))

			}

			options["redis"] = true
		}

		// Run any initialization commands required for Postgres if it was installed
		if confirmPg && len(srcInfo.PostgresInitCommands) > 0 {
			for _, cmd := range srcInfo.PostgresInitCommands {
				if cmd.Condition {
					if err := execInitCommand(ctx, cmd); err != nil {
						return err
					}
				}
			}
		}
	}

	// Invoke Callback, if any
	if srcInfo != nil && srcInfo.Callback != nil {
		if err = srcInfo.Callback(srcInfo, options); err != nil {
			return err
		}
	}
	// Run any initialization commands
	if srcInfo != nil && len(srcInfo.InitCommands) > 0 {
		for _, cmd := range srcInfo.InitCommands {
			if err := execInitCommand(ctx, cmd); err != nil {
				return err
			}
		}
	}

	// Attempt to create a .dockerignore from .gitignore
	determineDockerIgnore(ctx, workingDir)

	// Complete the appConfig
	if srcInfo != nil {
		if srcInfo.Port > 0 {
			appConfig.SetInternalPort(srcInfo.Port)
		}

		if srcInfo.HttpCheckPath != "" {
			appConfig.SetHttpCheck(srcInfo.HttpCheckPath)
		}

		if srcInfo.Concurrency != nil {
			appConfig.SetConcurrency(srcInfo.Concurrency["soft_limit"], srcInfo.Concurrency["hard_limit"])
		}

		for envName, envVal := range srcInfo.Env {
			if envVal == "APP_FQDN" {
				appConfig.SetEnvVariable(envName, appConfig.AppName+".fly.dev")
			} else {
				appConfig.SetEnvVariable(envName, envVal)
			}
		}

		if len(srcInfo.Statics) > 0 {
			var appStatics []appconfig.Static
			for _, s := range srcInfo.Statics {
				appStatics = append(appStatics, appconfig.Static{
					GuestPath: s.GuestPath,
					UrlPrefix: s.UrlPrefix,
				})
			}
			appConfig.SetStatics(appStatics)
		}

		if len(srcInfo.Volumes) > 0 {
			var appVolumes []appconfig.Volume
			for _, v := range srcInfo.Volumes {
				appVolumes = append(appVolumes, appconfig.Volume{
					Source:      v.Source,
					Destination: v.Destination,
				})
			}
			appConfig.SetVolumes(appVolumes)
		}

		for procName, procCommand := range srcInfo.Processes {
			appConfig.SetProcess(procName, procCommand)
		}

		if srcInfo.ReleaseCmd != "" {
			appConfig.SetReleaseCommand(srcInfo.ReleaseCmd)
		}

		if srcInfo.DockerCommand != "" {
			appConfig.SetDockerCommand(srcInfo.DockerCommand)
		}

		if srcInfo.DockerEntrypoint != "" {
			appConfig.SetDockerEntrypoint(srcInfo.DockerEntrypoint)
		}

		if srcInfo.KillSignal != "" {
			appConfig.SetKillSignal(srcInfo.KillSignal)
		}

		// Append any requested Dockerfile entries
		if len(srcInfo.DockerfileAppendix) > 0 {
			if err := appendDockerfileAppendix(srcInfo.DockerfileAppendix); err != nil {
				return fmt.Errorf("failed appending Dockerfile appendix: %w", err)
			}
		}

		if len(srcInfo.BuildArgs) > 0 {
			if appConfig.Build == nil {
				appConfig.Build = &appconfig.Build{}
			}
			appConfig.Build.Args = srcInfo.BuildArgs
		}
	}

	if n := flag.GetInt(ctx, "internal-port"); n > 0 {
		appConfig.SetInternalPort(n)
	}

	// Finally, determine whether we're using Machines and write the config
	if deployArgs.ForceMachines {
		if err := appConfig.SetMachinesPlatform(); err != nil {
			return fmt.Errorf("Can not use configuration for Apps V2, check fly.toml: %w", err)
		}
		appConfig.PrimaryRegion = region.Code
	}

	if err := appConfig.WriteToDisk(ctx, configFilePath); err != nil {
		return err
	}

	ctx = appconfig.WithConfig(ctx, appConfig)

	if srcInfo == nil {
		return nil
	}

	if deployArgs.ForceMachines && !deployArgs.ForceYes {
		if !flag.GetBool(ctx, "no-deploy") && !flag.GetBool(ctx, "now") && !flag.GetBool(ctx, "auto-confirm") && appConfig.HasNonHttpAndHttpsStandardServices() {
			hasUdpService := appConfig.HasUdpService()
			ipStuffStr := "a dedicated ipv4 address"
			if !hasUdpService {
				ipStuffStr = "dedicated ipv4 and ipv6 addresses"
			}
			confirmDedicatedIp, err := prompt.Confirmf(ctx, "Would you like to allocate %s now?", ipStuffStr)
			if confirmDedicatedIp && err == nil {
				v4Dedicated, err := client.AllocateIPAddress(ctx, appConfig.AppName, "v4", "", nil, "")
				if err != nil {
					return err
				}
				fmt.Fprintf(io.Out, "Allocated dedicated ipv4: %s\n", v4Dedicated.Address)
				if !hasUdpService {
					v6Dedicated, err := client.AllocateIPAddress(ctx, appConfig.AppName, "v6", "", nil, "")
					if err != nil {
						return err
					}
					fmt.Fprintf(io.Out, "Allocated dedicated ipv6: %s\n", v6Dedicated.Address)
				}
			}
		}
	}

	// Notices from a launcher about its behavior that should always be displayed
	if srcInfo.Notice != "" {
		fmt.Fprintln(io.Out, srcInfo.Notice)
	}

	deployNow := false
	promptForDeploy := true

	if srcInfo.SkipDeploy || flag.GetBool(ctx, "no-deploy") {
		deployNow = false
		promptForDeploy = false
	}

	if flag.GetBool(ctx, "now") {
		deployNow = true
		promptForDeploy = false
	}

	if promptForDeploy {
		confirm, err := prompt.Confirm(ctx, "Would you like to deploy now?")
		if confirm && err == nil {
			deployNow = true
		}
	}

	if deployNow {
		return deploy.DeployWithConfig(ctx, appConfig, deployArgs)
	}

	// Alternative deploy documentation if our standard deploy method is not correct
	if srcInfo.DeployDocs != "" {
		fmt.Fprintln(io.Out, srcInfo.DeployDocs)
	} else {
		fmt.Fprintln(io.Out, "Your app is ready! Deploy with `flyctl deploy`")
	}

	return nil
}

func shouldAppUseMachinesPlatform(ctx context.Context, apiClient *api.Client, orgSlug string) (bool, error) {
	if flag.GetBool(ctx, "force-machines") {
		return true, nil
	} else if flag.GetBool(ctx, "force-nomad") {
		return false, nil
	}
	orgDefault, err := apiClient.GetAppsV2DefaultOnForOrg(ctx, orgSlug)
	if err != nil {
		return false, err
	}
	return orgDefault, nil
}

func execInitCommand(ctx context.Context, command scanner.InitCommand) (err error) {
	io := iostreams.FromContext(ctx)

	binary, err := exec.LookPath(command.Command)
	if err != nil {
		return fmt.Errorf("%s not found in $PATH - make sure app dependencies are installed and try again", command.Command)
	}
	fmt.Fprintln(io.Out, command.Description)
	// Run a requested generator command, for example to generate a Dockerfile
	cmd := exec.CommandContext(ctx, binary, command.Args...)

	if err = cmd.Start(); err != nil {
		return err
	}

	if err = cmd.Wait(); err != nil {
		err = fmt.Errorf("failed running %s: %w ", cmd.String(), err)
	}
	return err
}

func appendDockerfileAppendix(appendix []string) (err error) {
	const dockerfilePath = "Dockerfile"

	var b bytes.Buffer
	b.WriteString("\n# Appended by flyctl\n")

	for _, value := range appendix {
		_, _ = b.WriteString(value)
		_ = b.WriteByte('\n')
	}

	var unlock filemu.UnlockFunc

	if unlock, err = filemu.Lock(context.Background(), dockerfilePath); err != nil {
		return
	}
	defer func() {
		if e := unlock(); err == nil {
			err = e
		}
	}()

	var f *os.File
	// TODO: we don't flush
	if f, err = os.OpenFile(dockerfilePath, os.O_APPEND|os.O_WRONLY, 0o600); err != nil {
		return
	}
	defer func() {
		if e := f.Close(); err == nil {
			err = e
		}
	}()

	_, err = b.WriteTo(f)

	return
}

func shouldDeployExistingApp(ctx context.Context, appName string) (bool, error) {
	client := client.FromContext(ctx).API()
	status, err := client.GetAppStatus(ctx, appName, false)
	if err != nil {
		if api.IsNotFoundError(err) || graphql.IsNotFoundError(err) {
			return false, nil
		}
		return false, err
	}

	if !status.Deployed {
		return true, nil
	}

	for _, a := range status.Allocations {
		if a.Healthy {
			return false, nil
		}
	}

	return true, nil
}

func createDockerignoreFromGitignores(root string, gitIgnores []string) (string, error) {
	dockerIgnore := filepath.Join(root, ".dockerignore")
	f, err := os.Create(dockerIgnore)
	if err != nil {
		return "", err
	}
	defer func() {
		if err := f.Close(); err != nil {
			terminal.Debugf("error closing %s file after writing: %v\n", dockerIgnore, err)
		}
	}()

	firstHeaderWritten := false
	foundFlyDotToml := false
	linebreak := []byte("\n")
	for _, gitIgnore := range gitIgnores {
		gitF, err := os.Open(gitIgnore)
		defer func() {
			if err := gitF.Close(); err != nil {
				terminal.Debugf("error closing %s file after reading: %v\n", gitIgnore, err)
			}
		}()
		if err != nil {
			terminal.Debugf("error opening %s file: %v\n", gitIgnore, err)
			continue
		}
		relDir, err := filepath.Rel(root, filepath.Dir(gitIgnore))
		if err != nil {
			terminal.Debugf("error finding relative directory of %s relative to root %s: %v\n", gitIgnore, root, err)
			continue
		}
		relFile, err := filepath.Rel(root, gitIgnore)
		if err != nil {
			terminal.Debugf("error finding relative file of %s relative to root %s: %v\n", gitIgnore, root, err)
			continue
		}

		headerWritten := false
		scanner := bufio.NewScanner(gitF)
		for scanner.Scan() {
			line := scanner.Text()
			if !headerWritten {
				if !firstHeaderWritten {
					firstHeaderWritten = true
				} else {
					f.Write(linebreak)
				}
				_, err := f.WriteString(fmt.Sprintf("# flyctl launch added from %s\n", relFile))
				if err != nil {
					return "", err
				}
				headerWritten = true
			}
			var dockerIgnoreLine string
			if strings.TrimSpace(line) == "" {
				dockerIgnoreLine = ""
			} else if strings.HasPrefix(line, "#") {
				dockerIgnoreLine = line
			} else if strings.HasPrefix(line, "!/") {
				dockerIgnoreLine = fmt.Sprintf("!%s", filepath.Join(relDir, line[2:]))
			} else if strings.HasPrefix(line, "!") {
				dockerIgnoreLine = fmt.Sprintf("!%s", filepath.Join(relDir, "**", line[1:]))
			} else if strings.HasPrefix(line, "/") {
				dockerIgnoreLine = filepath.Join(relDir, line[1:])
			} else {
				dockerIgnoreLine = filepath.Join(relDir, "**", line)
			}
			if strings.Contains(dockerIgnoreLine, "fly.toml") {
				foundFlyDotToml = true
			}
			if _, err := f.WriteString(dockerIgnoreLine); err != nil {
				return "", err
			}
			if _, err := f.Write(linebreak); err != nil {
				return "", err
			}
		}
	}

	if !foundFlyDotToml {
		if _, err := f.WriteString("fly.toml"); err != nil {
			return "", err
		}
		if _, err := f.Write(linebreak); err != nil {
			return "", err
		}
	}

	return dockerIgnore, nil
}

func determineDockerIgnore(ctx context.Context, workingDir string) (err error) {
	io := iostreams.FromContext(ctx)
	dockerIgnore := ".dockerignore"
	gitIgnore := ".gitignore"
	allGitIgnores := scanner.FindGitignores(workingDir)
	createDockerignoreFromGitignore := false

	// An existing .dockerignore should always be used instead of .gitignore
	if helpers.FileExists(dockerIgnore) {
		terminal.Debugf("Found %s file. Will use when deploying to Fly.\n", dockerIgnore)
		return
	}

	// If we find .gitignore files, determine whether they should be converted to .dockerignore
	if len(allGitIgnores) > 0 {

		if flag.GetBool(ctx, "dockerignore-from-gitignore") {
			createDockerignoreFromGitignore = true
		} else {
			confirm, err := prompt.Confirm(ctx, fmt.Sprintf("Create %s from %d %s files?", dockerIgnore, len(allGitIgnores), gitIgnore))
			if confirm && err == nil {
				createDockerignoreFromGitignore = true
			}
		}

		if createDockerignoreFromGitignore {
			createdDockerIgnore, err := createDockerignoreFromGitignores(workingDir, allGitIgnores)
			if err != nil {
				terminal.Warnf("Error creating %s from %d %s files: %v\n", dockerIgnore, len(allGitIgnores), gitIgnore, err)
			} else {
				fmt.Fprintf(io.Out, "Created %s from %d %s files.\n", createdDockerIgnore, len(allGitIgnores), gitIgnore)
			}
			return nil
		}
	}
	return
}

func LaunchPostgres(ctx context.Context, appName string, org *api.Organization, region *api.Region) error {
	io := iostreams.FromContext(ctx)
	clusterAppName := appName + "-db"
	err := postgres.CreateCluster(ctx, org, region,
		&postgres.ClusterParams{
			PostgresConfiguration: postgres.PostgresConfiguration{
				Name: clusterAppName,
			},
			Manager: flypg.ReplicationManager,
		})

	if err != nil {
		fmt.Fprintf(io.Out, "Failed creating the Postgres cluster %s: %s\n", clusterAppName, err)
	} else {
		err = postgres.AttachCluster(ctx, postgres.AttachParams{
			PgAppName: clusterAppName,
			AppName:   appName,
			SuperUser: true,
		})

		if err != nil {
			msg := `Failed attaching %s to the Postgres cluster %s: %w.\nTry attaching manually with 'fly postgres attach --app %s %s'\n`
			fmt.Fprintf(io.Out, msg, appName, clusterAppName, err, appName, clusterAppName)

		} else {
			fmt.Fprintf(io.Out, "Postgres cluster %s is now attached to %s\n", clusterAppName, appName)
		}
	}

	return err
}

func LaunchRedis(ctx context.Context, appName string, org *api.Organization, region *api.Region) error {
	name := appName + "-redis"
	db, err := redis.Create(ctx, org, name, region, "", true, false)

	if err != nil {
		fmt.Println(fmt.Errorf("%w", err))
	} else {
		redis.AttachDatabase(ctx, db, appName)
	}

	return err
}<|MERGE_RESOLUTION|>--- conflicted
+++ resolved
@@ -295,11 +295,7 @@
 		Name:            appConfig.AppName,
 		OrganizationID:  org.ID,
 		PreferredRegion: &region.Code,
-<<<<<<< HEAD
 		Machines:        shouldUseMachines,
-=======
-		Machines:        deployArgs.ForceMachines,
->>>>>>> 605c7f70
 	}
 
 	createdApp, err := client.CreateApp(ctx, input)
