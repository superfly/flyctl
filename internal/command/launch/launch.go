package launch

import (
	"context"
	"fmt"
	"path/filepath"
	"strings"

	fly "github.com/superfly/fly-go"
	"github.com/superfly/fly-go/flaps"
	"github.com/superfly/flyctl/internal/appconfig"
	"github.com/superfly/flyctl/internal/command/launch/plan"
	"github.com/superfly/flyctl/internal/flag"
	"github.com/superfly/flyctl/internal/flag/flagnames"
	"github.com/superfly/flyctl/internal/flapsutil"
	"github.com/superfly/flyctl/internal/flyutil"
	"github.com/superfly/flyctl/internal/tracing"
	"github.com/superfly/flyctl/iostreams"
)

// Launch launches the app described by the plan. This is the main entry point for launching a plan.
func (state *launchState) Launch(ctx context.Context) error {
	ctx, span := tracing.GetTracer().Start(ctx, "state.launch")
	defer span.End()

	io := iostreams.FromContext(ctx)

	if err := state.updateComputeFromDeprecatedGuestFields(ctx); err != nil {
		return err
	}

	updateConfig(state.Plan, state.env, state.appConfig)

	if err := state.validateExtensions(ctx); err != nil {
		return err
	}

	org, err := state.Org(ctx)
	if err != nil {
		return err
	}
	if !planValidateHighAvailability(ctx, state.Plan, org, !state.warnedNoCcHa) {
		state.Plan.HighAvailability = false
		state.warnedNoCcHa = true
	}

<<<<<<< HEAD
	var app *fly.App
	if flag.GetBool(ctx, "no-create-app") {
		fmt.Fprintf(io.Out, "app config: %+v\n", state.appConfig)

		app, err = state.getApp(ctx)
		if err != nil {
			return err
		}
	} else {
		app, err = state.createApp(ctx)
=======
	planStep := plan.GetPlanStep(ctx)

	if !flag.GetBool(ctx, "no-create") && (planStep == "" || planStep == "create") {
		app, err := state.createApp(ctx)
>>>>>>> 561426bf
		if err != nil {
			return err
		}
		fmt.Fprintf(io.Out, "Created app '%s' in organization '%s'\n", app.Name, app.Organization.Slug)
<<<<<<< HEAD
=======
		fmt.Fprintf(io.Out, "Admin URL: https://fly.io/apps/%s\n", app.Name)
		fmt.Fprintf(io.Out, "Hostname: %s.fly.dev\n", app.Name)

		if planStep == "create" {
			return nil
		}
>>>>>>> 561426bf
	}

	fmt.Fprintf(io.Out, "Admin URL: https://fly.io/apps/%s\n", app.Name)
	fmt.Fprintf(io.Out, "Hostname: %s.fly.dev\n", app.Name)

	// TODO: ideally this would be passed as a part of the plan to the Launch UI
	// and allow choices of what actions are desired to be make there.
	if state.sourceInfo != nil && state.sourceInfo.GitHubActions.Deploy {
		if planStep == "" || planStep == "generate" {
			if err = state.setupGitHubActions(ctx, state.Plan.AppName); err != nil {
				return err
			}
		}
	}

	if err = state.satisfyScannerBeforeDb(ctx); err != nil {
		return err
	}
	// TODO: Return rich info about provisioned DBs, including things
	//       like public URLs.

	if !flag.GetBool(ctx, "no-create") && planStep != "generate" {
		if err = state.createDatabases(ctx); err != nil {
			return err
		}
	}

	if planStep != "" && planStep != "deploy" && planStep != "generate" {
		return nil
	}

	if planStep == "" || planStep == "generate" {
		if err = state.satisfyScannerAfterDb(ctx); err != nil {
			return err
		}
		if err = state.createDockerIgnore(ctx); err != nil {
			return err
		}
	}

	// Override internal port if requested using --internal-port flag
	if n := flag.GetInt(ctx, "internal-port"); n > 0 {
		state.appConfig.SetInternalPort(n)
	}

	// Sentry
	if !flag.GetBool(ctx, "no-create") {
		if err = state.launchSentry(ctx, state.Plan.AppName); err != nil {
			return err
		}
	}

	// Finally write application configuration to fly.toml
	configDir, configFile := filepath.Split(state.configPath)
	configFileOverride := flag.GetString(ctx, flagnames.AppConfigFilePath)
	if configFileOverride != "" {
		configFile = configFileOverride
	}

	// Resolve config format flags if applicable
	if flag.GetBool(ctx, "json") {
		configFile = strings.TrimSuffix(configFile, filepath.Ext(configFile)) + ".json"
	} else if flag.GetBool(ctx, "yaml") {
		configFile = strings.TrimSuffix(configFile, filepath.Ext(configFile)) + ".yaml"
	}

	configPath := filepath.Join(configDir, configFile)
	state.appConfig.SetConfigFilePath(configPath)
	if err := state.appConfig.WriteToDisk(ctx, configPath); err != nil {
		return err
	}

	if state.sourceInfo != nil {
		if err := state.firstDeploy(ctx); err != nil {
			return err
		}
	}

	return nil
}

// Apply the freestanding Guest fields to the appConfig's Compute field
// This is temporary, but allows us to start using Compute-based plans in flyctl *now* while the UI catches up in time.
func (state *launchState) updateComputeFromDeprecatedGuestFields(ctx context.Context) error {
	if len(state.Plan.Compute) != 0 {
		// If the UI returns a compute field, then we don't need to do any forward-compat patching.
		return nil
	}
	// Fallback for versions of the UI that don't support a Compute field in the Plan.

	defer func() {
		// Set the plan's compute field to the calculated compute field.
		// This makes sure that code expecting a compute definition in the plan is able to find it
		// (and that it's up-to-date)
		state.Plan.Compute = state.appConfig.Compute
	}()

	if compute := state.appConfig.ComputeForGroup(state.appConfig.DefaultProcessName()); compute != nil {
		applyGuestToCompute(compute, state.Plan.Guest())
	} else {
		state.appConfig.Compute = append(state.appConfig.Compute, guestToCompute(state.Plan.Guest()))
	}

	return nil
}

// updateConfig populates the appConfig with the plan's values
func updateConfig(plan *plan.LaunchPlan, env map[string]string, appConfig *appconfig.Config) {
	appConfig.AppName = plan.AppName
	appConfig.PrimaryRegion = plan.RegionCode
	if env != nil {
		appConfig.SetEnvVariables(env)
	}
	if plan.HttpServicePort != 0 {
		if appConfig.HTTPService == nil {
			appConfig.HTTPService = &appconfig.HTTPService{
				ForceHTTPS:         true,
				AutoStartMachines:  fly.Pointer(true),
				AutoStopMachines:   fly.Pointer(fly.MachineAutostopStop),
				MinMachinesRunning: fly.Pointer(0),
				Processes:          []string{"app"},
			}
		}
		appConfig.HTTPService.InternalPort = plan.HttpServicePort
	} else {
		appConfig.HTTPService = nil
	}
	appConfig.Compute = plan.Compute
}

// createApp creates the fly.io app for the plan
func (state *launchState) createApp(ctx context.Context) (*fly.App, error) {
	apiClient := flyutil.ClientFromContext(ctx)
	org, err := state.Org(ctx)
	if err != nil {
		return nil, err
	}
	app, err := apiClient.CreateApp(ctx, fly.CreateAppInput{
		OrganizationID:  org.ID,
		Name:            state.Plan.AppName,
		PreferredRegion: &state.Plan.RegionCode,
		Machines:        true,
	})
	if err != nil {
		return nil, err
	}

	f, err := flapsutil.NewClientWithOptions(ctx, flaps.NewClientOpts{AppName: app.Name})
	if err != nil {
		return nil, err
	} else if err := f.WaitForApp(ctx, app.Name); err != nil {
		return nil, err
	}

	return app, nil
}

func (state *launchState) getApp(ctx context.Context) (*fly.App, error) {
	apiClient := flyutil.ClientFromContext(ctx)
	app, err := apiClient.GetApp(ctx, state.Plan.AppName)
	if err != nil {
		return nil, err
	}
	return app, nil
}<|MERGE_RESOLUTION|>--- conflicted
+++ resolved
@@ -44,40 +44,21 @@
 		state.warnedNoCcHa = true
 	}
 
-<<<<<<< HEAD
-	var app *fly.App
-	if flag.GetBool(ctx, "no-create-app") {
-		fmt.Fprintf(io.Out, "app config: %+v\n", state.appConfig)
-
-		app, err = state.getApp(ctx)
-		if err != nil {
-			return err
-		}
-	} else {
-		app, err = state.createApp(ctx)
-=======
 	planStep := plan.GetPlanStep(ctx)
 
 	if !flag.GetBool(ctx, "no-create") && (planStep == "" || planStep == "create") {
 		app, err := state.createApp(ctx)
->>>>>>> 561426bf
 		if err != nil {
 			return err
 		}
 		fmt.Fprintf(io.Out, "Created app '%s' in organization '%s'\n", app.Name, app.Organization.Slug)
-<<<<<<< HEAD
-=======
 		fmt.Fprintf(io.Out, "Admin URL: https://fly.io/apps/%s\n", app.Name)
 		fmt.Fprintf(io.Out, "Hostname: %s.fly.dev\n", app.Name)
 
 		if planStep == "create" {
 			return nil
 		}
->>>>>>> 561426bf
-	}
-
-	fmt.Fprintf(io.Out, "Admin URL: https://fly.io/apps/%s\n", app.Name)
-	fmt.Fprintf(io.Out, "Hostname: %s.fly.dev\n", app.Name)
+	}
 
 	// TODO: ideally this would be passed as a part of the plan to the Launch UI
 	// and allow choices of what actions are desired to be make there.
