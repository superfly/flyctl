--- conflicted
+++ resolved
@@ -522,34 +522,6 @@
 		return nil
 	}
 
-<<<<<<< HEAD
-	if !flag.GetBool(ctx, "no-deploy") && !flag.GetBool(ctx, "now") && !srcInfo.SkipDatabase {
-
-		confirmPg, err := prompt.Confirm(ctx, "Would you like to set up a Postgresql database now?")
-
-		if confirmPg && err == nil {
-			LaunchPostgres(ctx, createdApp, org, region)
-		}
-
-		confirmRedis, err := prompt.Confirm(ctx, "Would you like to set up an Upstash Redis database now?")
-
-		if confirmRedis && err == nil {
-			LaunchRedis(ctx, createdApp, org, region)
-		}
-
-		// Run any initialization commands required for Postgres if it was installed
-		if confirmPg && len(srcInfo.PostgresInitCommands) > 0 {
-			for _, cmd := range srcInfo.PostgresInitCommands {
-				if cmd.Condition {
-					if err := execInitCommand(ctx, cmd); err != nil {
-						return err
-					}
-				}
-			}
-		}
-
-	}
-
 	if !flag.GetBool(ctx, "no-deploy") && !flag.GetBool(ctx, "now") && !flag.GetBool(ctx, "auto-confirm") && reloadedAppConfig.HasNonHttpAndHttpsStandardServices() {
 		hasUdpService := reloadedAppConfig.HasUdpService()
 		ipStuffStr := "a dedicated ipv4 address"
@@ -573,8 +545,6 @@
 		}
 	}
 
-=======
->>>>>>> d6ba9083
 	// Notices from a launcher about its behavior that should always be displayed
 	if srcInfo.Notice != "" {
 		fmt.Fprintln(io.Out, srcInfo.Notice)
