--- conflicted
+++ resolved
@@ -58,32 +58,12 @@
 			Name:        "name",
 			Description: `Name of the new app`,
 		},
-<<<<<<< HEAD
-		flag.Bool{
-			Name:   "force-name",
-			Hidden: true,
-		},
-		flag.Bool{
-			Name:        "copy-config",
-			Description: "Use the configuration file if present without prompting",
-			Default:     false,
-		},
-=======
->>>>>>> 73691cd8
 		flag.String{
 			Name:        "manifest-path",
 			Description: "Path to write the manifest to",
 			Default:     "",
 			Hidden:      true,
 		},
-<<<<<<< HEAD
-		flag.Bool{
-			Name:        "no-blank",
-			Description: "Don't allow a \"blank\" app (nothing could be detected)",
-			Default:     true,
-		},
-=======
->>>>>>> 73691cd8
 	)
 
 	return cmd
@@ -190,16 +170,12 @@
 }
 
 func runPropose(ctx context.Context) error {
-<<<<<<< HEAD
-	return RunPlan(ctx, "propose")
-=======
 	if flag.GetString(ctx, "manifest-path") == "" {
 		ctx = logger.NewContext(context.Background(), logger.New(os.Stderr, logger.FromContext(ctx).Level(), iostreams.IsTerminalWriter(os.Stdout)))
 	}
 
 	RunPlan(ctx, "propose")
 	return nil
->>>>>>> 73691cd8
 }
 
 func runCreate(ctx context.Context) error {
