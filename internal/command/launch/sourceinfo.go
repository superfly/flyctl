package launch

import (
	"context"
	"errors"
	"fmt"
	"os"
	"regexp"
	"strings"

	"github.com/cavaliergopher/grab/v3"
	"github.com/logrusorgru/aurora"
	"github.com/superfly/flyctl/internal/appconfig"
	"github.com/superfly/flyctl/internal/command/launch/plan"
	"github.com/superfly/flyctl/internal/flag"
	"github.com/superfly/flyctl/iostreams"
	"github.com/superfly/flyctl/scanner"
)

func determineSourceInfo(ctx context.Context, appConfig *appconfig.Config, copyConfig bool, workingDir string) (*scanner.SourceInfo, *appconfig.Build, error) {
	io := iostreams.FromContext(ctx)
	build := &appconfig.Build{}
	srcInfo := &scanner.SourceInfo{}
	var err error

	scannerConfig := &scanner.ScannerConfig{
		ExistingPort: appConfig.InternalPort(),
		Mode:         "launch",
		Colorize:     io.ColorScheme(),
	}
	// Detect if --copy-config and --now flags are set. If so, limited set of
	// fly.toml file updates. Helpful for deploying PRs when the project is
	// already setup and we only need fly.toml config changes.
	if copyConfig && flag.GetBool(ctx, "now") {
		scannerConfig.Mode = "clone"
	}

	if img := flag.GetString(ctx, "image"); img != "" {
		fmt.Fprintln(io.Out, "Using image", img)
		build.Image = img
		return srcInfo, build, nil
	}

	if dockerfile := flag.GetString(ctx, "dockerfile"); dockerfile != "" {
		if strings.HasPrefix(dockerfile, "http://") || strings.HasPrefix(dockerfile, "https://") {
			fmt.Fprintln(io.Out, "Downloading dockerfile", dockerfile)
			resp, err := grab.Get("Dockerfile", dockerfile)
			if err != nil {
				return nil, nil, err
			}
			dockerfile = resp.Filename
		}
		fmt.Fprintln(io.Out, "Using dockerfile", dockerfile)
		build.Dockerfile = dockerfile

		srcInfo, err = scanner.ScanDockerfile(dockerfile, scannerConfig)
		if err != nil {
			return nil, nil, err
		}
		return srcInfo, build, nil
	}

	if strategies := appConfig.BuildStrategies(); len(strategies) > 0 {
		fmt.Fprintf(io.Out, "Using build strategies '%s'. Remove [build] from fly.toml to force a rescan\n", aurora.Yellow(strategies))
		return srcInfo, appConfig.Build, nil
	}

	planStep := plan.GetPlanStep(ctx)

	if planStep == "" || planStep == "generate" {
		fmt.Fprintln(io.Out, "Scanning source code")
	}

	srcInfo, err = scanner.Scan(workingDir, scannerConfig)
	if err != nil {
		return nil, nil, err
	}

	if srcInfo == nil {
		var colorFn func(arg interface{}) aurora.Value
<<<<<<< HEAD
		noBlank := flag.GetBool(ctx, "no-blank")
=======
		noBlank := planStep == "propose"
>>>>>>> 4fb3027a
		if noBlank {
			colorFn = aurora.Red
		} else {
			colorFn = aurora.Green
		}
		msg := "Could not find a Dockerfile, nor detect a runtime or framework from source code."
		if !noBlank {
			msg += " Continuing with a blank app."
		}
		fmt.Fprintln(io.Out, colorFn(msg))
		if noBlank {
<<<<<<< HEAD
			entries, err := os.ReadDir("./")
			if err == nil {
				// TODO: probably remove this...
				fmt.Fprintln(io.Out, "Are you in the right directory? Current directory listing:")
				for _, e := range entries {
					fmt.Fprintln(io.Out, e.Name())
				}
			}
=======
>>>>>>> 4fb3027a
			return nil, nil, errors.New("Could not detect runtime or Dockerfile")
		}
		return srcInfo, nil, err
	}

	appType := srcInfo.Family
	if srcInfo.Version != "" {
		appType = appType + " " + srcInfo.Version
	}

	if planStep == "" || planStep == "generate" {
		fmt.Fprintf(io.Out, "Detected %s %s app\n", articleFor(srcInfo.Family), aurora.Green(appType))
	}

	if srcInfo.Builder != "" {
		fmt.Fprintln(io.Out, "Using the following build configuration:")
		fmt.Fprintln(io.Out, "\tBuilder:", srcInfo.Builder)
		if len(srcInfo.Buildpacks) > 0 {
			fmt.Fprintln(io.Out, "\tBuildpacks:", strings.Join(srcInfo.Buildpacks, " "))
		}

		build = &appconfig.Build{
			Builder:    srcInfo.Builder,
			Buildpacks: srcInfo.Buildpacks,
		}
	}
	return srcInfo, build, nil
}

func articleFor(w string) string {
	var article = "a"
	if matched, _ := regexp.MatchString(`^[aeiou]`, strings.ToLower(w)); matched {
		article += "n"
	}
	return article
}<|MERGE_RESOLUTION|>--- conflicted
+++ resolved
@@ -78,11 +78,7 @@
 
 	if srcInfo == nil {
 		var colorFn func(arg interface{}) aurora.Value
-<<<<<<< HEAD
-		noBlank := flag.GetBool(ctx, "no-blank")
-=======
-		noBlank := planStep == "propose"
->>>>>>> 4fb3027a
+		noBlank := planStep == "propose" || flag.GetBool(ctx, "no-blank")
 		if noBlank {
 			colorFn = aurora.Red
 		} else {
@@ -94,7 +90,6 @@
 		}
 		fmt.Fprintln(io.Out, colorFn(msg))
 		if noBlank {
-<<<<<<< HEAD
 			entries, err := os.ReadDir("./")
 			if err == nil {
 				// TODO: probably remove this...
@@ -103,8 +98,7 @@
 					fmt.Fprintln(io.Out, e.Name())
 				}
 			}
-=======
->>>>>>> 4fb3027a
+
 			return nil, nil, errors.New("Could not detect runtime or Dockerfile")
 		}
 		return srcInfo, nil, err
