// Package command implements helpers useful for when building cobra commands.
package command

import (
	"context"
	"errors"
	"fmt"
	"io/fs"
	"os"
	"path/filepath"
	"runtime"
	"strconv"
	"time"

	"github.com/samber/lo"
	"github.com/skratchdot/open-golang/open"
	"github.com/spf13/cobra"
	fly "github.com/superfly/fly-go"
	"github.com/superfly/fly-go/tokens"
	"github.com/superfly/flyctl/iostreams"

	"github.com/superfly/flyctl/internal/appconfig"
	"github.com/superfly/flyctl/internal/buildinfo"
	"github.com/superfly/flyctl/internal/cache"
	"github.com/superfly/flyctl/internal/cmdutil/preparers"
	"github.com/superfly/flyctl/internal/config"
	"github.com/superfly/flyctl/internal/env"
	"github.com/superfly/flyctl/internal/flag"
	"github.com/superfly/flyctl/internal/instrument"
	"github.com/superfly/flyctl/internal/logger"
	"github.com/superfly/flyctl/internal/metrics"
	"github.com/superfly/flyctl/internal/state"
	"github.com/superfly/flyctl/internal/task"
	"github.com/superfly/flyctl/internal/update"
	"github.com/superfly/flyctl/internal/version"
)

type Runner func(context.Context) error

func New(usage, short, long string, fn Runner, p ...preparers.Preparer) *cobra.Command {
	return &cobra.Command{
		Use:   usage,
		Short: short,
		Long:  long,
		RunE:  newRunE(fn, p...),
	}
}

// Preparers are split between here and the preparers package because
// tab-completion needs to run *some* of them, and importing this package from there
// would create a circular dependency. Likewise, if *all* the preparers were in the preparers module,
// that would also create a circular dependency.
// I don't like this, but it's shippable until someone else fixes it
var commonPreparers = []preparers.Preparer{
	preparers.ApplyAliases,
	determineHostname,
	determineWorkingDir,
	preparers.DetermineConfigDir,
	ensureConfigDirExists,
	ensureConfigDirPerms,
	loadCache,
	preparers.LoadConfig,
	startQueryingForNewRelease,
	promptAndAutoUpdate,
	preparers.InitClient,
	killOldAgent,
	startMetrics,
	preparers.SetOtelAuthenticationKey,
	setUsingGPU,
}

func sendOsMetric(ctx context.Context, state string) {
	// Send /runs/[os_name]/[state]
	osName := ""
	switch runtime.GOOS {
	case "darwin":
		osName = "macos"
	case "linux":
		osName = "linux"
	case "windows":
		osName = "windows"
	default:
		osName = "other"
	}
	metrics.SendNoData(ctx, fmt.Sprintf("runs/%s/%s", osName, state))
}

func newRunE(fn Runner, preparers ...preparers.Preparer) func(*cobra.Command, []string) error {
	if fn == nil {
		return nil
	}

	return func(cmd *cobra.Command, _ []string) (err error) {
		ctx := cmd.Context()
		ctx = NewContext(ctx, cmd)
		ctx = flag.NewContext(ctx, cmd.Flags())

		// run the common preparers
		if ctx, err = prepare(ctx, commonPreparers...); err != nil {
			return
		}

		// run the preparers specific to the command
		if ctx, err = prepare(ctx, preparers...); err != nil {
			return
		}

		// start task manager using the prepared context
		task.FromContext(ctx).Start(ctx)

		sendOsMetric(ctx, "started")
		task.FromContext(ctx).RunFinalizer(func(ctx context.Context) {
			io := iostreams.FromContext(ctx)

			if !metrics.IsFlushMetricsDisabled(ctx) {
				err := metrics.FlushMetrics(ctx)
				if err != nil {
					fmt.Fprintln(io.ErrOut, "Error spawning metrics process: ", err)
				}
			}
		})

		defer func() {
			if err == nil {
				sendOsMetric(ctx, "successful")
			}
		}()

		// run the command
		if err = fn(ctx); err == nil {
			// and finally, run the finalizer
			finalize(ctx)
		}

		return
	}
}

func prepare(parent context.Context, preparers ...preparers.Preparer) (ctx context.Context, err error) {
	ctx = parent

	for _, p := range preparers {
		if ctx, err = p(ctx); err != nil {
			break
		}
	}

	return
}

func finalize(ctx context.Context) {
	// todo[md] move this to a background task
	// flush the cache to disk if required
	if c := cache.FromContext(ctx); c.Dirty() {
		path := filepath.Join(state.ConfigDirectory(ctx), cache.FileName)

		if err := c.Save(path); err != nil {
			logger.FromContext(ctx).
				Warnf("failed saving cache to %s: %v", path, err)
		}
	}
}

func determineHostname(ctx context.Context) (context.Context, error) {
	h, err := os.Hostname()
	if err != nil {
		return nil, fmt.Errorf("failed determining hostname: %w", err)
	}

	logger.FromContext(ctx).
		Debugf("determined hostname: %q", h)

	return state.WithHostname(ctx, h), nil
}

func determineWorkingDir(ctx context.Context) (context.Context, error) {
	wd, err := os.Getwd()
	if err != nil {
		return nil, fmt.Errorf("failed determining working directory: %w", err)
	}

	logger.FromContext(ctx).
		Debugf("determined working directory: %q", wd)

	return state.WithWorkingDirectory(ctx, wd), nil
}

func ensureConfigDirExists(ctx context.Context) (context.Context, error) {
	dir := state.ConfigDirectory(ctx)

	switch fi, err := os.Stat(dir); {
	case errors.Is(err, fs.ErrNotExist):
		if err := os.MkdirAll(dir, 0o700); err != nil {
			return nil, fmt.Errorf("failed creating config directory: %w", err)
		}
	case err != nil:
		return nil, fmt.Errorf("failed stat-ing config directory: %w", err)
	case !fi.IsDir():
		return nil, fmt.Errorf("the path to the config directory (%s) is occupied by not a directory", dir)
	}

	logger.FromContext(ctx).
		Debug("ensured config directory exists.")

	return ctx, nil
}

func ensureConfigDirPerms(parent context.Context) (ctx context.Context, err error) {
	defer func() {
		if err != nil {
			ctx = nil
			err = fmt.Errorf("failed ensuring config directory perms: %w", err)

			return
		}

		logger.FromContext(ctx).
			Debug("ensured config directory perms.")
	}()

	ctx = parent
	dir := state.ConfigDirectory(parent)

	var f *os.File
	if f, err = os.CreateTemp(dir, "perms.*"); err != nil {
		return
	}
	defer func() {
		if e := os.Remove(f.Name()); err == nil {
			err = e
		}
	}()

	err = f.Close()

	return
}

func loadCache(ctx context.Context) (context.Context, error) {
	logger := logger.FromContext(ctx)

	path := filepath.Join(state.ConfigDirectory(ctx), cache.FileName)

	c, err := cache.Load(path)
	if err != nil {
		c = cache.New()

		if !errors.Is(err, fs.ErrNotExist) {
			logger.Warnf("failed loading cache file from %s: %v", path, err)
		}
	}

	logger.Debug("cache loaded.")

	return cache.NewContext(ctx, c), nil
}

func startQueryingForNewRelease(ctx context.Context) (context.Context, error) {
	logger := logger.FromContext(ctx)

	cache := cache.FromContext(ctx)
	if !update.Check() || time.Since(cache.LastCheckedAt()) < time.Hour {
		logger.Debug("skipped querying for new release")

		return ctx, nil
	}

	channel := cache.Channel()

	queryRelease := func(parent context.Context) {
		logger.Debug("started querying for new release")

		ctx, cancel := context.WithTimeout(parent, time.Second)
		defer cancel()

		switch r, err := update.LatestRelease(ctx, channel); {
		case err == nil:
			if r == nil {
				break
			}

			// The API won't return yanked versions, but we don't have a good way
			// to yank homebrew releases. If we're under homebrew, we'll validate through the API
			if update.IsUnderHomebrew() {
				if relErr := update.ValidateRelease(ctx, r.Version); relErr != nil {
					logger.Debugf("latest release %s is invalid: %v", r.Version, relErr)
					break
				}
			}

			cache.SetLatestRelease(channel, r)

			// Check if the current version has been yanked.
			if cache.IsCurrentVersionInvalid() == "" {
				currentRelErr := update.ValidateRelease(ctx, buildinfo.Version().String())
				if currentRelErr != nil {
					var invalidRelErr *update.InvalidReleaseError
					if errors.As(currentRelErr, &invalidRelErr) {
						cache.SetCurrentVersionInvalid(invalidRelErr)
					}
				}
			}

			logger.Debugf("querying for release resulted to %v", r.Version)
		case errors.Is(err, context.Canceled), errors.Is(err, context.DeadlineExceeded):
			break
		default:
			logger.Warnf("failed querying for new release: %v", err)
		}
	}

	// If it's been more than a week since we've checked for a new release,
	// check synchronously. Otherwise, check asynchronously.
	if time.Since(cache.LastCheckedAt()) > (24 * time.Hour * 7) {
		queryRelease(ctx)
	} else {
		task.FromContext(ctx).Run(queryRelease)
	}

	return ctx, nil
}

// shouldIgnore allows a preparer to disable itself for specific commands
// E.g. `shouldIgnore([][]string{{"version", "upgrade"}, {"machine", "status"}})`
// would return true for "fly version upgrade" and "fly machine status"
func shouldIgnore(ctx context.Context, cmds [][]string) bool {
	cmd := FromContext(ctx)
	for _, ignoredCmd := range cmds {
		match := true
		currentCmd := cmd
		// The shape of the ignoredCmd slice is something like ["version", "upgrade"],
		// but we're walking up the tree from the end, so we have to iterate that in reverse
		for i := len(ignoredCmd) - 1; i >= 0; i-- {
			if !currentCmd.HasParent() || currentCmd.Use != ignoredCmd[i] {
				match = false
				break
			}
			currentCmd = currentCmd.Parent()
		}
		// Ensure that we have the root node, so that a filter on ["y"] wouldn't be tripped by "fly x y"
		if match {
			if !currentCmd.HasParent() {
				return true
			}
		}
	}
	return false
}

func promptAndAutoUpdate(ctx context.Context) (context.Context, error) {
	cfg := config.FromContext(ctx)
	if shouldIgnore(ctx, [][]string{
		{"version", "upgrade"},
		{"settings", "autoupdate"},
	}) {
		return ctx, nil
	}

	if !update.Check() {
		return ctx, nil
	}

	var (
		current   = buildinfo.Version()
		cache     = cache.FromContext(ctx)
		logger    = logger.FromContext(ctx)
		io        = iostreams.FromContext(ctx)
		colorize  = io.ColorScheme()
		latestRel = cache.LatestRelease()
		silent    = cfg.JSONOutput
	)

	if latestRel == nil {
		return ctx, nil
	}

	versionInvalidMsg := cache.IsCurrentVersionInvalid()
	if versionInvalidMsg != "" && !silent {
		fmt.Fprintf(io.ErrOut, "The current version of flyctl is invalid: %s\n", versionInvalidMsg)
	}

	latest, err := version.Parse(latestRel.Version)
	if err != nil {
		logger.Warnf("error parsing version number '%s': %s", latestRel.Version, err)
		return ctx, err
	}

	if !latest.Newer(current) {
		if versionInvalidMsg != "" && !silent {
			// Continuing from versionInvalidMsg above
			fmt.Fprintln(io.ErrOut, "but there is not a newer version available. Proceed with caution!")
		}
		return ctx, nil
	}

	promptForUpdate := false

	// The env.IsCI check is technically redundant (it should be done in update.Check), but
	// it's nice to be extra cautious.
	if cfg.AutoUpdate && !env.IsCI() && update.CanUpdateThisInstallation() {
		if versionInvalidMsg != "" || current.SignificantlyBehind(latest) {
			if !silent {
				fmt.Fprintln(io.ErrOut, colorize.Green(fmt.Sprintf("Automatically updating %s -> %s.", current, latestRel.Version)))
			}

			err := update.UpgradeInPlace(ctx, io, latestRel.Prerelease, silent)
			if err != nil {
				return nil, fmt.Errorf("failed to update, and the current version is severely out of date: %w", err)
			}
			// Does not return on success
			err = update.Relaunch(ctx, silent)
			return nil, fmt.Errorf("failed to relaunch after updating: %w", err)
		} else if runtime.GOOS != "windows" {
			// Background auto-update has terrible UX on windows,
			// with flickery powershell progress bars and UAC prompts.
			// For Windows, we just prompt for updates, and only auto-update when severely outdated (the before-command update)
			if err := update.BackgroundUpdate(); err != nil {
				fmt.Fprintf(io.ErrOut, "failed to autoupdate: %s\n", err)
			} else {
				promptForUpdate = false
			}
		}
	}
	if !silent {
		if !cfg.AutoUpdate && versionInvalidMsg != "" {
			// Continuing from versionInvalidMsg above
			fmt.Fprintln(io.ErrOut, "Proceed with caution!")
		}
		if promptForUpdate {
			fmt.Fprintln(io.ErrOut, colorize.Yellow(fmt.Sprintf("Update available %s -> %s.", current, latestRel.Version)))
			fmt.Fprintln(io.ErrOut, colorize.Yellow(fmt.Sprintf("Run \"%s\" to upgrade.", colorize.Bold(buildinfo.Name()+" version upgrade"))))
		}
	}

	return ctx, nil
}

func killOldAgent(ctx context.Context) (context.Context, error) {
	path := filepath.Join(state.ConfigDirectory(ctx), "agent.pid")

	data, err := os.ReadFile(path)
	if errors.Is(err, fs.ErrNotExist) {
		return ctx, nil // no old agent running or can't access that file
	} else if err != nil {
		return nil, fmt.Errorf("failed reading old agent's PID file: %w", err)
	}

	pid, err := strconv.Atoi(string(data))
	if err != nil {
		return nil, fmt.Errorf("failed determining old agent's PID: %w", err)
	}

	logger := logger.FromContext(ctx)
	unlink := func() (err error) {
		if err = os.Remove(path); err != nil {
			err = fmt.Errorf("failed removing old agent's PID file: %w", err)

			return
		}

		logger.Debug("removed old agent's PID file.")

		return
	}

	p, err := os.FindProcess(pid)
	if err != nil {
		return nil, fmt.Errorf("failed retrieving old agent's process: %w", err)
	} else if p == nil {
		return ctx, unlink()
	}

	if err := p.Kill(); err != nil && !errors.Is(err, os.ErrProcessDone) {
		return nil, fmt.Errorf("failed killing old agent process: %w", err)
	}

	logger.Debugf("killed old agent (PID: %d)", pid)

	if err := unlink(); err != nil {
		return nil, err
	}

	time.Sleep(time.Second) // we've killed and removed the pid file

	return ctx, nil
}

func startMetrics(ctx context.Context) (context.Context, error) {
	metrics.RecordCommandContext(ctx)

	task.FromContext(ctx).RunFinalizer(func(ctx context.Context) {
		metrics.FlushPending()
	})

	return ctx, nil
}

func ExcludeFromMetrics(ctx context.Context) (context.Context, error) {
	metrics.Enabled = false
	return ctx, nil
}

// RequireSession is a Preparer which makes sure a session exists.
func RequireSession(ctx context.Context) (context.Context, error) {
	if !fly.ClientFromContext(ctx).Authenticated() {
		return nil, fly.ErrNoAuthToken
	}

	return updateMacaroons(ctx)
}

// updateMacaroons prune any invalid/expired macaroons and fetch needed third
// party discharges
func updateMacaroons(ctx context.Context) (context.Context, error) {
	log := logger.FromContext(ctx)

	toks := config.Tokens(ctx)

	updated, err := toks.Update(ctx,
		tokens.WithUserURLCallback(tryOpenUserURL),
		tokens.WithDebugger(log),
	)
	if err != nil {
		log.Warn("Failed to upgrade authentication token. Command may fail.")
		log.Debug(err)
	}

	if !updated || toks.FromConfigFile == "" {
		return ctx, nil
	}

	if err := config.SetAccessToken(toks.FromConfigFile, toks.All()); err != nil {
		log.Warn("Failed to persist authentication token.")
		log.Debug(err)
	}

	return ctx, nil
}

func tryOpenUserURL(ctx context.Context, url string) error {
	if err := open.Run(url); err != nil {
		fmt.Fprintf(iostreams.FromContext(ctx).ErrOut,
			"failed opening browser. Copy the url (%s) into a browser and continue\n",
			url,
		)
	}

	return nil
}

// LoadAppConfigIfPresent is a Preparer which loads the application's
// configuration file from the path the user has selected via command line args
// or the current working directory.
func LoadAppConfigIfPresent(ctx context.Context) (context.Context, error) {
	// Shortcut to avoid unmarshaling and querying Web when
	// LoadAppConfigIfPresent is chained with RequireAppName
	if cfg := appconfig.ConfigFromContext(ctx); cfg != nil {
		return ctx, nil
	}

	logger := logger.FromContext(ctx)
	for _, path := range appConfigFilePaths(ctx) {
		switch cfg, err := appconfig.LoadConfig(path); {
		case err == nil:
			logger.Debugf("app config loaded from %s", path)
			if err := cfg.SetMachinesPlatform(); err != nil {
				logger.Warnf("WARNING the config file at '%s' is not valid: %s", path, err)
			}
			return appconfig.WithConfig(ctx, cfg), nil // we loaded a configuration file
		case errors.Is(err, fs.ErrNotExist):
			logger.Debugf("no app config found at %s; skipped.", path)
			continue
		default:
			return nil, fmt.Errorf("failed loading app config from %s: %w", path, err)
		}
	}

	return ctx, nil
}

// appConfigFilePaths returns the possible paths at which we may find a fly.toml
// in order of preference. it takes into consideration whether the user has
// specified a command-line path to a config file.
func appConfigFilePaths(ctx context.Context) (paths []string) {
	if p := flag.GetAppConfigFilePath(ctx); p != "" {
		paths = append(paths, p, filepath.Join(p, appconfig.DefaultConfigFileName))

		return
	}

	wd := state.WorkingDirectory(ctx)
	paths = append(paths, filepath.Join(wd, appconfig.DefaultConfigFileName))

	return
}

var ErrRequireAppName = fmt.Errorf("the config for your app is missing an app name, add an app field to the fly.toml file or specify with the -a flag")

// RequireAppName is a Preparer which makes sure the user has selected an
// application name via command line arguments, the environment or an application
// config file (fly.toml). It embeds LoadAppConfigIfPresent.
func RequireAppName(ctx context.Context) (context.Context, error) {
	ctx, err := LoadAppConfigIfPresent(ctx)
	if err != nil {
		return nil, err
	}

	name := flag.GetApp(ctx)
	if name == "" {
		// if there's no flag present, first consult with the environment
		if name = env.First("FLY_APP"); name == "" {
			// and then with the config file (if any)
			if cfg := appconfig.ConfigFromContext(ctx); cfg != nil {
				name = cfg.AppName
			}
		}
	}

	if name == "" {
		return nil, ErrRequireAppName
	}

	return appconfig.WithName(ctx, name), nil
}

// RequireAppNameNoFlag is a Preparer which makes sure the user has selected an
// application name via the environment or an application
// config file (fly.toml). It embeds LoadAppConfigIfPresent.
//
// Identical to RequireAppName but does not check for the --app flag.
func RequireAppNameNoFlag(ctx context.Context) (context.Context, error) {
	ctx, err := LoadAppConfigIfPresent(ctx)
	if err != nil {
		return nil, err
	}

	// First consult with the environment
	name := env.First("FLY_APP")
	if name == "" {
		// and then with the config file (if any)
		if cfg := appconfig.ConfigFromContext(ctx); cfg != nil {
			name = cfg.AppName
		}
	}

	if name == "" {
		return nil, ErrRequireAppName
	}

	return appconfig.WithName(ctx, name), nil
}

// LoadAppNameIfPresent is a Preparer which adds app name if the user has used --app or there appConfig
// but unlike RequireAppName it does not error if the user has not specified an app name.
func LoadAppNameIfPresent(ctx context.Context) (context.Context, error) {
	localCtx, err := RequireAppName(ctx)

	if errors.Is(err, ErrRequireAppName) {
		return appconfig.WithName(ctx, ""), nil
	}

	return localCtx, err
}

// LoadAppNameIfPresentNoFlag is like LoadAppNameIfPresent, but it does not check for the --app flag.
func LoadAppNameIfPresentNoFlag(ctx context.Context) (context.Context, error) {
	localCtx, err := RequireAppNameNoFlag(ctx)

	if errors.Is(err, ErrRequireAppName) {
		return appconfig.WithName(ctx, ""), nil
	}

	return localCtx, err
}

func ChangeWorkingDirectoryToFirstArgIfPresent(ctx context.Context) (context.Context, error) {
	wd := flag.FirstArg(ctx)
	if wd == "" {
		return ctx, nil
	}
	return ChangeWorkingDirectory(ctx, wd)
}

func ChangeWorkingDirectory(ctx context.Context, wd string) (context.Context, error) {
	if !filepath.IsAbs(wd) {
		p, err := filepath.Abs(wd)
		if err != nil {
			return nil, fmt.Errorf("failed converting %s to an absolute path: %w", wd, err)
		}
		wd = p
	}

	if err := os.Chdir(wd); err != nil {
		return nil, fmt.Errorf("failed changing working directory: %w", err)
	}

	return state.WithWorkingDirectory(ctx, wd), nil
}

func setUsingGPU(ctx context.Context) (context.Context, error) {
<<<<<<< HEAD
	ctx, err := LoadAppConfigIfPresent(ctx)
	if err != nil {
		return ctx, err
	}

=======
>>>>>>> 7bfd726f
	appConfig := appconfig.ConfigFromContext(ctx)
	if appConfig != nil {
		instrument.UsingGPU = lo.SomeBy(appConfig.Compute, func(x *appconfig.Compute) bool {
			return x != nil && x.MachineGuest != nil && x.MachineGuest.GPUKind != ""
		})
	}

	return ctx, nil
}<|MERGE_RESOLUTION|>--- conflicted
+++ resolved
@@ -698,14 +698,11 @@
 }
 
 func setUsingGPU(ctx context.Context) (context.Context, error) {
-<<<<<<< HEAD
 	ctx, err := LoadAppConfigIfPresent(ctx)
 	if err != nil {
 		return ctx, err
 	}
 
-=======
->>>>>>> 7bfd726f
 	appConfig := appconfig.ConfigFromContext(ctx)
 	if appConfig != nil {
 		instrument.UsingGPU = lo.SomeBy(appConfig.Compute, func(x *appconfig.Compute) bool {
