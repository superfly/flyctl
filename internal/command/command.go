// Package command implements helpers useful for when building cobra commands.
package command

import (
	"context"
	"errors"
	"fmt"
	"io/fs"
	"os"
	"path/filepath"
	"runtime"
	"strconv"
	"strings"
	"time"

	"github.com/skratchdot/open-golang/open"
	"github.com/spf13/cobra"
	fly "github.com/superfly/fly-go"
	"github.com/superfly/flyctl/internal/command/auth/webauth"
	"github.com/superfly/flyctl/internal/flyutil"
	"github.com/superfly/flyctl/internal/prompt"
	"github.com/superfly/flyctl/internal/uiex"
	"github.com/superfly/flyctl/internal/uiexutil"
	"github.com/superfly/flyctl/iostreams"

	"github.com/superfly/flyctl/internal/appconfig"
	"github.com/superfly/flyctl/internal/buildinfo"
	"github.com/superfly/flyctl/internal/cache"
	"github.com/superfly/flyctl/internal/cmdutil/preparers"
	"github.com/superfly/flyctl/internal/config"
	"github.com/superfly/flyctl/internal/env"
	"github.com/superfly/flyctl/internal/flag"
	"github.com/superfly/flyctl/internal/incidents"
	"github.com/superfly/flyctl/internal/logger"
	"github.com/superfly/flyctl/internal/metrics"
	"github.com/superfly/flyctl/internal/state"
	"github.com/superfly/flyctl/internal/task"
	"github.com/superfly/flyctl/internal/update"
	"github.com/superfly/flyctl/internal/version"
)

type Runner func(context.Context) error

const (
	// TokenTimeout defines how long a login session is valid before requiring re-authentication
	TokenTimeout = 30 * 24 * time.Hour // 30 days
)

func New(usage, short, long string, fn Runner, p ...preparers.Preparer) *cobra.Command {
	return &cobra.Command{
		Use:   usage,
		Short: short,
		Long:  long,
		RunE:  newRunE(fn, p...),
	}
}

// Preparers are split between here and the preparers package because
// tab-completion needs to run *some* of them, and importing this package from there
// would create a circular dependency. Likewise, if *all* the preparers were in the preparers module,
// that would also create a circular dependency.
// I don't like this, but it's shippable until someone else fixes it
var commonPreparers = []preparers.Preparer{
	preparers.ApplyAliases,
	determineHostname,
	determineWorkingDir,
	preparers.DetermineConfigDir,
	ensureConfigDirExists,
	ensureConfigDirPerms,
	loadCache,
	preparers.LoadConfig,
	startQueryingForNewRelease,
	promptAndAutoUpdate,
	startMetrics,
	notifyStatuspageIncidents,
}

var authPreparers = []preparers.Preparer{
	preparers.InitClient,
	killOldAgent,
	notifyHostIssues,
}

func sendOsMetric(ctx context.Context, state string) {
	// Send /runs/[os_name]/[state]
	osName := ""
	switch runtime.GOOS {
	case "darwin":
		osName = "macos"
	case "linux":
		osName = "linux"
	case "windows":
		osName = "windows"
	default:
		osName = "other"
	}
	metrics.SendNoData(ctx, fmt.Sprintf("runs/%s/%s", osName, state))
}

func newRunE(fn Runner, preparers ...preparers.Preparer) func(*cobra.Command, []string) error {
	if fn == nil {
		return nil
	}

	return func(cmd *cobra.Command, _ []string) (err error) {
		ctx := cmd.Context()
		ctx = NewContext(ctx, cmd)
		ctx = flag.NewContext(ctx, cmd.Flags())

		// run the common preparers
		if ctx, err = prepare(ctx, commonPreparers...); err != nil {
			return
		}

		// run the preparers that perform or require authorization
		if ctx, err = prepare(ctx, authPreparers...); err != nil {
			return
		}

		// run the preparers specific to the command
		if ctx, err = prepare(ctx, preparers...); err != nil {
			return
		}

		// start task manager using the prepared context
		task.FromContext(ctx).Start(ctx)

		sendOsMetric(ctx, "started")
		task.FromContext(ctx).RunFinalizer(func(ctx context.Context) {
			io := iostreams.FromContext(ctx)

			if !metrics.IsFlushMetricsDisabled(ctx) {
				err := metrics.FlushMetrics(ctx)
				if err != nil {
					fmt.Fprintln(io.ErrOut, "Error spawning metrics process: ", err)
				}
			}
		})

		defer func() {
			if err == nil {
				sendOsMetric(ctx, "successful")
			}
		}()

		// run the command
		if err = fn(ctx); err == nil {
			// and finally, run the finalizer
			finalize(ctx)
		}

		return
	}
}

func prepare(parent context.Context, preparers ...preparers.Preparer) (ctx context.Context, err error) {
	ctx = parent

	for _, p := range preparers {
		if ctx, err = p(ctx); err != nil {
			break
		}
	}

	return
}

func finalize(ctx context.Context) {
	// todo[md] move this to a background task
	// flush the cache to disk if required
	if c := cache.FromContext(ctx); c.Dirty() {
		path := filepath.Join(state.ConfigDirectory(ctx), cache.FileName)

		if err := c.Save(path); err != nil {
			logger.FromContext(ctx).
				Warnf("failed saving cache to %s: %v", path, err)
		}
	}
}

func determineHostname(ctx context.Context) (context.Context, error) {
	h, err := os.Hostname()
	if err != nil {
		return nil, fmt.Errorf("failed determining hostname: %w", err)
	}

	logger.FromContext(ctx).
		Debugf("determined hostname: %q", h)

	return state.WithHostname(ctx, h), nil
}

func determineWorkingDir(ctx context.Context) (context.Context, error) {
	wd, err := os.Getwd()
	if err != nil {
		return nil, fmt.Errorf("failed determining working directory: %w", err)
	}

	logger.FromContext(ctx).
		Debugf("determined working directory: %q", wd)

	return state.WithWorkingDirectory(ctx, wd), nil
}

func ensureConfigDirExists(ctx context.Context) (context.Context, error) {
	dir := state.ConfigDirectory(ctx)

	switch fi, err := os.Stat(dir); {
	case errors.Is(err, fs.ErrNotExist):
		if err := os.MkdirAll(dir, 0o700); err != nil {
			return nil, fmt.Errorf("failed creating config directory: %w", err)
		}
	case err != nil:
		return nil, fmt.Errorf("failed stat-ing config directory: %w", err)
	case !fi.IsDir():
		return nil, fmt.Errorf("the path to the config directory (%s) is occupied by not a directory", dir)
	}

	logger.FromContext(ctx).
		Debug("ensured config directory exists.")

	return ctx, nil
}

func ensureConfigDirPerms(parent context.Context) (ctx context.Context, err error) {
	defer func() {
		if err != nil {
			ctx = nil
			err = fmt.Errorf("failed ensuring config directory perms: %w", err)

			return
		}

		logger.FromContext(ctx).
			Debug("ensured config directory perms.")
	}()

	ctx = parent
	dir := state.ConfigDirectory(parent)

	var f *os.File
	if f, err = os.CreateTemp(dir, "perms.*"); err != nil {
		return
	}
	defer func() {
		if e := os.Remove(f.Name()); err == nil {
			err = e
		}
	}()

	err = f.Close()

	return
}

func loadCache(ctx context.Context) (context.Context, error) {
	logger := logger.FromContext(ctx)

	path := filepath.Join(state.ConfigDirectory(ctx), cache.FileName)

	c, err := cache.Load(path)
	if err != nil {
		c = cache.New()

		if !errors.Is(err, fs.ErrNotExist) {
			logger.Warnf("failed loading cache file from %s: %v", path, err)
		}
	}

	logger.Debug("cache loaded.")

	return cache.NewContext(ctx, c), nil
}

func startQueryingForNewRelease(ctx context.Context) (context.Context, error) {
	logger := logger.FromContext(ctx)

	cache := cache.FromContext(ctx)
	if !update.Check() || time.Since(cache.LastCheckedAt()) < time.Hour {
		logger.Debug("skipped querying for new release")

		return ctx, nil
	}

	channel := cache.Channel()

	queryRelease := func(parent context.Context) {
		logger.Debug("started querying for new release")

		ctx, cancel := context.WithTimeout(parent, time.Second)
		defer cancel()

		switch r, err := update.LatestRelease(ctx, channel); {
		case err == nil:
			if r == nil {
				break
			}

			// The API won't return yanked versions, but we don't have a good way
			// to yank homebrew releases. If we're under homebrew, we'll validate through the API
			if update.IsUnderHomebrew() {
				if relErr := update.ValidateRelease(ctx, r.Version); relErr != nil {
					logger.Debugf("latest release %s is invalid: %v", r.Version, relErr)
					break
				}
			}

			cache.SetLatestRelease(channel, r)

			// Check if the current version has been yanked.
			if cache.IsCurrentVersionInvalid() == "" {
				currentRelErr := update.ValidateRelease(ctx, buildinfo.Version().String())
				if currentRelErr != nil {
					var invalidRelErr *update.InvalidReleaseError
					if errors.As(currentRelErr, &invalidRelErr) {
						cache.SetCurrentVersionInvalid(invalidRelErr)
					}
				}
			}

			logger.Debugf("querying for release resulted to %v", r.Version)
		case errors.Is(err, context.Canceled), errors.Is(err, context.DeadlineExceeded):
			break
		default:
			logger.Warnf("failed querying for new release: %v", err)
		}
	}

	// If it's been more than a week since we've checked for a new release,
	// check synchronously. Otherwise, check asynchronously.
	if time.Since(cache.LastCheckedAt()) > (24 * time.Hour * 7) {
		queryRelease(ctx)
	} else {
		task.FromContext(ctx).Run(queryRelease)
	}

	return ctx, nil
}

// shouldIgnore allows a preparer to disable itself for specific commands
// E.g. `shouldIgnore([][]string{{"version", "upgrade"}, {"machine", "status"}})`
// would return true for "fly version upgrade" and "fly machine status"
func shouldIgnore(ctx context.Context, cmds [][]string) bool {
	cmd := FromContext(ctx)

	for _, ignoredCmd := range cmds {
		match := true
		currentCmd := cmd
		// The shape of the ignoredCmd slice is something like ["version", "upgrade"],
		// but we're walking up the tree from the end, so we have to iterate that in reverse
		for i := len(ignoredCmd) - 1; i >= 0; i-- {
			if !currentCmd.HasParent() || currentCmd.Use != ignoredCmd[i] {
				match = false
				break
			}
			currentCmd = currentCmd.Parent()
		}
		// Ensure that we have the root node, so that a filter on ["y"] wouldn't be tripped by "fly x y"
		if match {
			if !currentCmd.HasParent() {
				return true
			}
		}
	}
	return false
}

func promptAndAutoUpdate(ctx context.Context) (context.Context, error) {
	cfg := config.FromContext(ctx)
	if shouldIgnore(ctx, [][]string{
		{"version"},
		{"version", "upgrade"},
		{"settings", "autoupdate"},
	}) {
		return ctx, nil
	}

	logger.FromContext(ctx).Debug("checking for updates...")

	if !update.Check() {
		return ctx, nil
	}

	var (
		current   = buildinfo.Version()
		cache     = cache.FromContext(ctx)
		logger    = logger.FromContext(ctx)
		io        = iostreams.FromContext(ctx)
		colorize  = io.ColorScheme()
		latestRel = cache.LatestRelease()
		silent    = cfg.JSONOutput
	)

	if latestRel == nil {
		return ctx, nil
	}

	versionInvalidMsg := cache.IsCurrentVersionInvalid()
	if versionInvalidMsg != "" && !silent {
		fmt.Fprintf(io.ErrOut, "The current version of flyctl is invalid: %s\n", versionInvalidMsg)
	}

	latest, err := version.Parse(latestRel.Version)
	if err != nil {
		logger.Warnf("error parsing version number '%s': %s", latestRel.Version, err)
		return ctx, err
	}

	if !latest.Newer(current) {
		if versionInvalidMsg != "" && !silent {
			// Continuing from versionInvalidMsg above
			fmt.Fprintln(io.ErrOut, "but there is not a newer version available. Proceed with caution!")
		}
		return ctx, nil
	}

	promptForUpdate := false

	// The env.IsCI check is technically redundant (it should be done in update.Check), but
	// it's nice to be extra cautious.
	if cfg.AutoUpdate && !env.IsCI() && update.CanUpdateThisInstallation() {
		if versionInvalidMsg != "" || current.SignificantlyBehind(latest) {
			if !silent {
				fmt.Fprintln(io.ErrOut, colorize.Green(fmt.Sprintf("Automatically updating %s -> %s.", current, latestRel.Version)))
			}

			err := update.UpgradeInPlace(ctx, io, latestRel.Prerelease, silent)
			if err != nil {
				return nil, fmt.Errorf("failed to update, and the current version is severely out of date: %w", err)
			}
			// Does not return on success
			err = update.Relaunch(ctx, silent)
			return nil, fmt.Errorf("failed to relaunch after updating: %w", err)
		} else if runtime.GOOS != "windows" {
			// Background auto-update has terrible UX on windows,
			// with flickery powershell progress bars and UAC prompts.
			// For Windows, we just prompt for updates, and only auto-update when severely outdated (the before-command update)
			if err := update.BackgroundUpdate(); err != nil {
				fmt.Fprintf(io.ErrOut, "failed to autoupdate: %s\n", err)
			} else {
				promptForUpdate = false
			}
		}
	}
	if !silent {
		if !cfg.AutoUpdate && versionInvalidMsg != "" {
			// Continuing from versionInvalidMsg above
			fmt.Fprintln(io.ErrOut, "Proceed with caution!")
		}
		if promptForUpdate {
			fmt.Fprintln(io.ErrOut, colorize.Yellow(fmt.Sprintf("Update available %s -> %s.", current, latestRel.Version)))
			fmt.Fprintln(io.ErrOut, colorize.Yellow(fmt.Sprintf("Run \"%s\" to upgrade.", colorize.Bold(buildinfo.Name()+" version upgrade"))))
		}
	}

	return ctx, nil
}

func killOldAgent(ctx context.Context) (context.Context, error) {
	path := filepath.Join(state.ConfigDirectory(ctx), "agent.pid")

	data, err := os.ReadFile(path)
	if errors.Is(err, fs.ErrNotExist) {
		return ctx, nil // no old agent running or can't access that file
	} else if err != nil {
		return nil, fmt.Errorf("failed reading old agent's PID file: %w", err)
	}

	pid, err := strconv.Atoi(string(data))
	if err != nil {
		return nil, fmt.Errorf("failed determining old agent's PID: %w", err)
	}

	logger := logger.FromContext(ctx)
	unlink := func() (err error) {
		if err = os.Remove(path); err != nil {
			err = fmt.Errorf("failed removing old agent's PID file: %w", err)

			return
		}

		logger.Debug("removed old agent's PID file.")

		return
	}

	p, err := os.FindProcess(pid)
	if err != nil {
		return nil, fmt.Errorf("failed retrieving old agent's process: %w", err)
	} else if p == nil {
		return ctx, unlink()
	}

	if err := p.Kill(); err != nil && !errors.Is(err, os.ErrProcessDone) {
		return nil, fmt.Errorf("failed killing old agent process: %w", err)
	}

	logger.Debugf("killed old agent (PID: %d)", pid)

	if err := unlink(); err != nil {
		return nil, err
	}

	time.Sleep(time.Second) // we've killed and removed the pid file

	return ctx, nil
}

func startMetrics(ctx context.Context) (context.Context, error) {
	metrics.RecordCommandContext(ctx)

	task.FromContext(ctx).RunFinalizer(func(ctx context.Context) {
		metrics.FlushPending()
	})

	return ctx, nil
}

func notifyStatuspageIncidents(ctx context.Context) (context.Context, error) {
	if shouldIgnore(ctx, [][]string{
		{"incidents", "list"},
	}) {
		return ctx, nil
	}

	if !incidents.Check() {
		return ctx, nil
	}

	incidents.QueryStatuspageIncidents(ctx)

	return ctx, nil
}

func notifyHostIssues(ctx context.Context) (context.Context, error) {
	if shouldIgnore(ctx, [][]string{
		{"incidents", "hosts", "list"},
	}) {
		return ctx, nil
	}

	if !incidents.Check() {
		return ctx, nil
	}

	appCtx, err := LoadAppNameIfPresent(ctx)
	if err == nil {
		incidents.QueryHostIssues(appCtx)
	}

	return ctx, nil
}

func ExcludeFromMetrics(ctx context.Context) (context.Context, error) {
	metrics.Enabled = false
	return ctx, nil
}

// RequireSession is a Preparer which makes sure a session exists.
func RequireSession(ctx context.Context) (context.Context, error) {
	client := flyutil.ClientFromContext(ctx)
	cfg := config.FromContext(ctx)

<<<<<<< HEAD
	// DEBUG: Log authentication state for troubleshooting CI failures
	log := logger.FromContext(ctx)
	log.Debugf("RequireSession DEBUG: client.Authenticated()=%v", client.Authenticated())
	log.Debugf("RequireSession DEBUG: cfg.LastLogin=%v, IsZero=%v", cfg.LastLogin, cfg.LastLogin.IsZero())
	log.Debugf("RequireSession DEBUG: FLY_ACCESS_TOKEN set=%v, FLY_API_TOKEN set=%v",
		env.First(config.AccessTokenEnvKey, "") != "",
		env.First(config.APITokenEnvKey, "") != "")

	// Check if user is authenticated
	if !client.Authenticated() {
		log.Debug("RequireSession DEBUG: client NOT authenticated, calling handleReLogin")
		return handleReLogin(ctx, "not_authenticated")
	}

	// Skip timestamp validation if token is from environment variable (CI/CD use case)
	// This allows automated pipelines to continue working without session timeout
	tokenFromEnv := env.First(config.AccessTokenEnvKey, config.APITokenEnvKey) != ""
	log.Debugf("RequireSession DEBUG: tokenFromEnv=%v", tokenFromEnv)

	if !tokenFromEnv {
		// Check if the token has expired due to age
		// If LastLogin is zero, it means the user has an old config without the timestamp
		if cfg.LastLogin.IsZero() {
			log.Debug("RequireSession DEBUG: LastLogin is zero, calling handleReLogin")
			return handleReLogin(ctx, "no_timestamp")
		}

		// Check if the token has expired based on the timeout
		if time.Since(cfg.LastLogin) > TokenTimeout {
			logger.FromContext(ctx).Debugf("token expired (%v since login, timeout is %v)", time.Since(cfg.LastLogin), TokenTimeout)
			return handleReLogin(ctx, "expired")
		}
	}

	log.Debug("RequireSession DEBUG: all checks passed, session valid")
	config.MonitorTokens(ctx, config.Tokens(ctx), tryOpenUserURL)

	return ctx, nil
}

// handleReLogin prompts the user to log in and handles the re-login flow
// reason can be: "not_authenticated", "no_timestamp", or "expired"
func handleReLogin(ctx context.Context, reason string) (context.Context, error) {
	io := iostreams.FromContext(ctx)

	// Ensure we have a session, and that the user hasn't set any flags that would lead them to expect consistent output or a lack of prompts
	if io.IsInteractive() &&
		!env.IsCI() &&
		!flag.GetBool(ctx, "now") &&
		!flag.GetBool(ctx, "json") &&
		!flag.GetBool(ctx, "quiet") &&
		!flag.GetBool(ctx, "yes") {

		// Display styled message based on reason
		colorize := io.ColorScheme()

		if reason == "no_timestamp" || reason == "expired" {
			// User has been away - show welcome back message
			fmt.Fprintf(io.Out, "%s\n", colorize.Purple("Welcome back!"))
			fmt.Fprintf(io.Out, "Your session has expired, please log in to continue using flyctl.\n\n")
		}

		// Ask before we start opening things
		var promptMessage string
		if reason == "not_authenticated" {
			promptMessage = "You must be logged in to do this. Would you like to sign in?"
		} else {
			promptMessage = "Would you like to sign in?"
		}

		confirmed, err := prompt.Confirm(ctx, promptMessage)
		if err != nil {
			return nil, err
		}
		if !confirmed {
			return nil, fly.ErrNoAuthToken
=======
	// Check if user is authenticated
	if !client.Authenticated() {
		return handleReLogin(ctx, "not_authenticated")
	}

	// Skip timestamp validation if token is from environment variable (CI/CD use case)
	// This allows automated pipelines to continue working without session timeout
	tokenFromEnv := env.First(config.AccessTokenEnvKey, config.APITokenEnvKey) != ""

	if !tokenFromEnv {
		// Check if the token has expired due to age
		// If LastLogin is zero, it means the user has an old config without the timestamp
		if cfg.LastLogin.IsZero() {
			logger.FromContext(ctx).Debug("no login timestamp found, prompting for re-login")
			return handleReLogin(ctx, "no_timestamp")
		}

		// Check if the token has expired based on the timeout
		if time.Since(cfg.LastLogin) > TokenTimeout {
			logger.FromContext(ctx).Debugf("token expired (%v since login, timeout is %v)", time.Since(cfg.LastLogin), TokenTimeout)
			return handleReLogin(ctx, "expired")
>>>>>>> 27cb268e
		}

		// Attempt to log the user in
		token, err := webauth.RunWebLogin(ctx, false)
		if err != nil {
			return nil, err
		}
		if err := webauth.SaveToken(ctx, token); err != nil {
			return nil, err
		}

		// Reload the config
		logger.FromContext(ctx).Debug("reloading config after login")
		if ctx, err = prepare(ctx, preparers.LoadConfig); err != nil {
			return nil, err
		}

		// first reset the client
		ctx = flyutil.NewContextWithClient(ctx, nil)

		// Re-run the auth preparers to update the client with the new token
		logger.FromContext(ctx).Debug("re-running auth preparers after login")
		if ctx, err = prepare(ctx, authPreparers...); err != nil {
			return nil, err
		}

		return ctx, nil
	} else {
		return nil, fly.ErrNoAuthToken
	}
}

// handleReLogin prompts the user to log in and handles the re-login flow
// reason can be: "not_authenticated", "no_timestamp", or "expired"
func handleReLogin(ctx context.Context, reason string) (context.Context, error) {
	io := iostreams.FromContext(ctx)

	// Ensure we have a session, and that the user hasn't set any flags that would lead them to expect consistent output or a lack of prompts
	if io.IsInteractive() &&
		!env.IsCI() &&
		!flag.GetBool(ctx, "now") &&
		!flag.GetBool(ctx, "json") &&
		!flag.GetBool(ctx, "quiet") &&
		!flag.GetBool(ctx, "yes") {

		// Display styled message based on reason
		colorize := io.ColorScheme()

		if reason == "no_timestamp" || reason == "expired" {
			// User has been away - show welcome back message
			fmt.Fprintf(io.Out, "%s\n", colorize.Purple("Welcome back!"))
			fmt.Fprintf(io.Out, "Your session has expired, please log in to continue using flyctl.\n\n")
		}

		// Ask before we start opening things
		var promptMessage string
		if reason == "not_authenticated" {
			promptMessage = "You must be logged in to do this. Would you like to sign in?"
		} else {
			promptMessage = "Would you like to sign in?"
		}

		confirmed, err := prompt.Confirm(ctx, promptMessage)
		if err != nil {
			return nil, err
		}
		if !confirmed {
			return nil, fly.ErrNoAuthToken
		}

		// Attempt to log the user in
		token, err := webauth.RunWebLogin(ctx, false)
		if err != nil {
			return nil, err
		}
		if err := webauth.SaveToken(ctx, token); err != nil {
			return nil, err
		}

		// Reload the config
		logger.FromContext(ctx).Debug("reloading config after login")
		if ctx, err = prepare(ctx, preparers.LoadConfig); err != nil {
			return nil, err
		}

		// first reset the client
		ctx = flyutil.NewContextWithClient(ctx, nil)

		// Re-run the auth preparers to update the client with the new token
		logger.FromContext(ctx).Debug("re-running auth preparers after login")
		if ctx, err = prepare(ctx, authPreparers...); err != nil {
			return nil, err
		}

		return ctx, nil
	} else {
		return nil, fly.ErrNoAuthToken
	}
}

// Apply uiex client to uiex
func RequireUiex(ctx context.Context) (context.Context, error) {
	cfg := config.FromContext(ctx)

	if uiexutil.ClientFromContext(ctx) == nil {
		client, err := uiexutil.NewClientWithOptions(ctx, uiex.NewClientOpts{
			Logger: logger.FromContext(ctx),
			Tokens: cfg.Tokens,
		})
		if err != nil {
			return nil, err
		}
		ctx = uiexutil.NewContextWithClient(ctx, client)
	}

	return ctx, nil
}

func tryOpenUserURL(ctx context.Context, url string) error {
	io := iostreams.FromContext(ctx)

	if !io.IsInteractive() || env.IsCI() {
		return errors.New("failed opening browser")
	}

	if err := open.Run(url); err != nil {
		fmt.Fprintf(io.ErrOut, "failed opening browser. Copy the url (%s) into a browser and continue\n", url)
	}

	return nil
}

// LoadAppConfigIfPresent is a Preparer which loads the application's
// configuration file from the path the user has selected via command line args
// or the current working directory.
func LoadAppConfigIfPresent(ctx context.Context) (context.Context, error) {
	// Shortcut to avoid unmarshaling and querying Web when
	// LoadAppConfigIfPresent is chained with RequireAppName
	if cfg := appconfig.ConfigFromContext(ctx); cfg != nil {
		metrics.IsUsingGPU = cfg.IsUsingGPU()
		return ctx, nil
	}

	logger := logger.FromContext(ctx)
	for _, path := range appConfigFilePaths(ctx) {
		switch cfg, err := appconfig.LoadConfig(path); {
		case err == nil:
			logger.Debugf("app config loaded from %s", path)
			if err := cfg.SetMachinesPlatform(); err != nil {
				logger.Warnf("WARNING the config file at '%s' is not valid: %s", path, err)
			}
			metrics.IsUsingGPU = cfg.IsUsingGPU()
			return appconfig.WithConfig(ctx, cfg), nil // we loaded a configuration file
		case errors.Is(err, fs.ErrNotExist):
			logger.Debugf("no app config found at %s; skipped.", path)
			continue
		default:
			return nil, fmt.Errorf("failed loading app config from %s: %w", path, err)
		}
	}

	return ctx, nil
}

// appConfigFilePaths returns the possible paths at which we may find a fly.toml
// in order of preference. it takes into consideration whether the user has
// specified a command-line path to a config file.
func appConfigFilePaths(ctx context.Context) (paths []string) {
	if p := flag.GetAppConfigFilePath(ctx); p != "" {
		paths = append(paths, p, filepath.Join(p, appconfig.DefaultConfigFileName))

		return
	}

	wd := state.WorkingDirectory(ctx)
	paths = append(paths,
		filepath.Join(wd, appconfig.DefaultConfigFileName),
		filepath.Join(wd, strings.Replace(appconfig.DefaultConfigFileName, ".toml", ".json", 1)),
		filepath.Join(wd, strings.Replace(appconfig.DefaultConfigFileName, ".toml", ".yaml", 1)),
	)

	return
}

var ErrRequireAppName = fmt.Errorf("the config for your app is missing an app name, add an app field to the fly.toml file or specify with the -a flag")

// RequireAppName is a Preparer which makes sure the user has selected an
// application name via command line arguments, the environment or an application
// config file (fly.toml). It embeds LoadAppConfigIfPresent.
func RequireAppName(ctx context.Context) (context.Context, error) {
	ctx, err := LoadAppConfigIfPresent(ctx)
	if err != nil {
		return nil, err
	}

	name := flag.GetApp(ctx)
	if name == "" {
		// if there's no flag present, first consult with the environment
		if name = env.First("FLY_APP"); name == "" {
			// and then with the config file (if any)
			if cfg := appconfig.ConfigFromContext(ctx); cfg != nil {
				name = cfg.AppName
			}
		}
	}

	if name == "" {
		return nil, ErrRequireAppName
	}

	return appconfig.WithName(ctx, name), nil
}

// RequireAppNameNoFlag is a Preparer which makes sure the user has selected an
// application name via the environment or an application
// config file (fly.toml). It embeds LoadAppConfigIfPresent.
//
// Identical to RequireAppName but does not check for the --app flag.
func RequireAppNameNoFlag(ctx context.Context) (context.Context, error) {
	ctx, err := LoadAppConfigIfPresent(ctx)
	if err != nil {
		return nil, err
	}

	// First consult with the environment
	name := env.First("FLY_APP")
	if name == "" {
		// and then with the config file (if any)
		if cfg := appconfig.ConfigFromContext(ctx); cfg != nil {
			name = cfg.AppName
		}
	}

	if name == "" {
		return nil, ErrRequireAppName
	}

	return appconfig.WithName(ctx, name), nil
}

// LoadAppNameIfPresent is a Preparer which adds app name if the user has used --app or there appConfig
// but unlike RequireAppName it does not error if the user has not specified an app name.
func LoadAppNameIfPresent(ctx context.Context) (context.Context, error) {
	localCtx, err := RequireAppName(ctx)

	if errors.Is(err, ErrRequireAppName) {
		return appconfig.WithName(ctx, ""), nil
	}

	return localCtx, err
}

// LoadAppNameIfPresentNoFlag is like LoadAppNameIfPresent, but it does not check for the --app flag.
func LoadAppNameIfPresentNoFlag(ctx context.Context) (context.Context, error) {
	localCtx, err := RequireAppNameNoFlag(ctx)

	if errors.Is(err, ErrRequireAppName) {
		return appconfig.WithName(ctx, ""), nil
	}

	return localCtx, err
}

func ChangeWorkingDirectoryToFirstArgIfPresent(ctx context.Context) (context.Context, error) {
	wd := flag.FirstArg(ctx)
	if wd == "" {
		return ctx, nil
	}
	return ChangeWorkingDirectory(ctx, wd)
}

func ChangeWorkingDirectory(ctx context.Context, wd string) (context.Context, error) {
	if !filepath.IsAbs(wd) {
		p, err := filepath.Abs(wd)
		if err != nil {
			return nil, fmt.Errorf("failed converting %s to an absolute path: %w", wd, err)
		}
		wd = p
	}

	if err := os.Chdir(wd); err != nil {
		return nil, fmt.Errorf("failed changing working directory: %w", err)
	}

	return state.WithWorkingDirectory(ctx, wd), nil
}<|MERGE_RESOLUTION|>--- conflicted
+++ resolved
@@ -561,84 +561,6 @@
 	client := flyutil.ClientFromContext(ctx)
 	cfg := config.FromContext(ctx)
 
-<<<<<<< HEAD
-	// DEBUG: Log authentication state for troubleshooting CI failures
-	log := logger.FromContext(ctx)
-	log.Debugf("RequireSession DEBUG: client.Authenticated()=%v", client.Authenticated())
-	log.Debugf("RequireSession DEBUG: cfg.LastLogin=%v, IsZero=%v", cfg.LastLogin, cfg.LastLogin.IsZero())
-	log.Debugf("RequireSession DEBUG: FLY_ACCESS_TOKEN set=%v, FLY_API_TOKEN set=%v",
-		env.First(config.AccessTokenEnvKey, "") != "",
-		env.First(config.APITokenEnvKey, "") != "")
-
-	// Check if user is authenticated
-	if !client.Authenticated() {
-		log.Debug("RequireSession DEBUG: client NOT authenticated, calling handleReLogin")
-		return handleReLogin(ctx, "not_authenticated")
-	}
-
-	// Skip timestamp validation if token is from environment variable (CI/CD use case)
-	// This allows automated pipelines to continue working without session timeout
-	tokenFromEnv := env.First(config.AccessTokenEnvKey, config.APITokenEnvKey) != ""
-	log.Debugf("RequireSession DEBUG: tokenFromEnv=%v", tokenFromEnv)
-
-	if !tokenFromEnv {
-		// Check if the token has expired due to age
-		// If LastLogin is zero, it means the user has an old config without the timestamp
-		if cfg.LastLogin.IsZero() {
-			log.Debug("RequireSession DEBUG: LastLogin is zero, calling handleReLogin")
-			return handleReLogin(ctx, "no_timestamp")
-		}
-
-		// Check if the token has expired based on the timeout
-		if time.Since(cfg.LastLogin) > TokenTimeout {
-			logger.FromContext(ctx).Debugf("token expired (%v since login, timeout is %v)", time.Since(cfg.LastLogin), TokenTimeout)
-			return handleReLogin(ctx, "expired")
-		}
-	}
-
-	log.Debug("RequireSession DEBUG: all checks passed, session valid")
-	config.MonitorTokens(ctx, config.Tokens(ctx), tryOpenUserURL)
-
-	return ctx, nil
-}
-
-// handleReLogin prompts the user to log in and handles the re-login flow
-// reason can be: "not_authenticated", "no_timestamp", or "expired"
-func handleReLogin(ctx context.Context, reason string) (context.Context, error) {
-	io := iostreams.FromContext(ctx)
-
-	// Ensure we have a session, and that the user hasn't set any flags that would lead them to expect consistent output or a lack of prompts
-	if io.IsInteractive() &&
-		!env.IsCI() &&
-		!flag.GetBool(ctx, "now") &&
-		!flag.GetBool(ctx, "json") &&
-		!flag.GetBool(ctx, "quiet") &&
-		!flag.GetBool(ctx, "yes") {
-
-		// Display styled message based on reason
-		colorize := io.ColorScheme()
-
-		if reason == "no_timestamp" || reason == "expired" {
-			// User has been away - show welcome back message
-			fmt.Fprintf(io.Out, "%s\n", colorize.Purple("Welcome back!"))
-			fmt.Fprintf(io.Out, "Your session has expired, please log in to continue using flyctl.\n\n")
-		}
-
-		// Ask before we start opening things
-		var promptMessage string
-		if reason == "not_authenticated" {
-			promptMessage = "You must be logged in to do this. Would you like to sign in?"
-		} else {
-			promptMessage = "Would you like to sign in?"
-		}
-
-		confirmed, err := prompt.Confirm(ctx, promptMessage)
-		if err != nil {
-			return nil, err
-		}
-		if !confirmed {
-			return nil, fly.ErrNoAuthToken
-=======
 	// Check if user is authenticated
 	if !client.Authenticated() {
 		return handleReLogin(ctx, "not_authenticated")
@@ -660,37 +582,13 @@
 		if time.Since(cfg.LastLogin) > TokenTimeout {
 			logger.FromContext(ctx).Debugf("token expired (%v since login, timeout is %v)", time.Since(cfg.LastLogin), TokenTimeout)
 			return handleReLogin(ctx, "expired")
->>>>>>> 27cb268e
-		}
-
-		// Attempt to log the user in
-		token, err := webauth.RunWebLogin(ctx, false)
-		if err != nil {
-			return nil, err
-		}
-		if err := webauth.SaveToken(ctx, token); err != nil {
-			return nil, err
-		}
-
-		// Reload the config
-		logger.FromContext(ctx).Debug("reloading config after login")
-		if ctx, err = prepare(ctx, preparers.LoadConfig); err != nil {
-			return nil, err
-		}
-
-		// first reset the client
-		ctx = flyutil.NewContextWithClient(ctx, nil)
-
-		// Re-run the auth preparers to update the client with the new token
-		logger.FromContext(ctx).Debug("re-running auth preparers after login")
-		if ctx, err = prepare(ctx, authPreparers...); err != nil {
-			return nil, err
-		}
-
-		return ctx, nil
-	} else {
-		return nil, fly.ErrNoAuthToken
-	}
+		}
+	}
+
+	log.Debug("RequireSession DEBUG: all checks passed, session valid")
+	config.MonitorTokens(ctx, config.Tokens(ctx), tryOpenUserURL)
+
+	return ctx, nil
 }
 
 // handleReLogin prompts the user to log in and handles the re-login flow
