// Package command implements helpers useful for when building cobra commands.
package command

import (
	"context"
	"errors"
	"fmt"
	"io/fs"
	"os"
	"path/filepath"
	"runtime"
	"strconv"
	"time"

	"github.com/logrusorgru/aurora"
	"github.com/spf13/cobra"
	"github.com/superfly/flyctl/api"
	"github.com/superfly/flyctl/iostreams"

	"github.com/superfly/flyctl/client"
	"github.com/superfly/flyctl/internal/appconfig"
	"github.com/superfly/flyctl/internal/buildinfo"
	"github.com/superfly/flyctl/internal/cache"
	"github.com/superfly/flyctl/internal/cmdutil/preparers"
	"github.com/superfly/flyctl/internal/config"
	"github.com/superfly/flyctl/internal/env"
	"github.com/superfly/flyctl/internal/flag"
	"github.com/superfly/flyctl/internal/logger"
	"github.com/superfly/flyctl/internal/metrics"
	"github.com/superfly/flyctl/internal/state"
	"github.com/superfly/flyctl/internal/task"
	"github.com/superfly/flyctl/internal/update"
)

type Runner func(context.Context) error

func New(usage, short, long string, fn Runner, p ...preparers.Preparer) *cobra.Command {
	return &cobra.Command{
		Use:   usage,
		Short: short,
		Long:  long,
		RunE:  newRunE(fn, p...),
	}
}

// Preparers are split between here and the preparers package because
// tab-completion needs to run *some* of them, and importing this package from there
// would create a circular dependency. Likewise, if *all* the preparers were in the preparers module,
// that would also create a circular dependency.
// I don't like this, but it's shippable until someone else fixes it
var commonPreparers = []preparers.Preparer{
	preparers.ApplyAliases,
	determineHostname,
	determineWorkingDir,
	preparers.DetermineUserHomeDir,
	preparers.DetermineConfigDir,
	ensureConfigDirExists,
	ensureConfigDirPerms,
	loadCache,
	preparers.LoadConfig,
	startQueryingForNewRelease,
	promptAndAutoUpdate,
	preparers.InitClient,
	killOldAgent,
	startMetrics,
}

func sendOsMetric(ctx context.Context, state string) {
	// Send /runs/[os_name]/[state]
	osName := ""
	switch runtime.GOOS {
	case "darwin":
		osName = "macos"
	case "linux":
		osName = "linux"
	case "windows":
		osName = "windows"
	default:
		osName = "other"
	}
	metrics.SendNoData(ctx, fmt.Sprintf("runs/%s/%s", osName, state))
}

func newRunE(fn Runner, preparers ...preparers.Preparer) func(*cobra.Command, []string) error {
	if fn == nil {
		return nil
	}

	return func(cmd *cobra.Command, _ []string) (err error) {
		ctx := cmd.Context()
		ctx = NewContext(ctx, cmd)
		ctx = flag.NewContext(ctx, cmd.Flags())

		// run the common preparers
		if ctx, err = prepare(ctx, commonPreparers...); err != nil {
			return
		}

		// run the preparers specific to the command
		if ctx, err = prepare(ctx, preparers...); err != nil {
			return
		}

		// start task manager using the prepared context
		task.FromContext(ctx).Start(ctx)

		sendOsMetric(ctx, "started")
		defer func() {
			if err == nil {
				sendOsMetric(ctx, "successful")
			}
		}()

		// run the command
		if err = fn(ctx); err == nil {
			// and finally, run the finalizer
			finalize(ctx)
		}

		return
	}
}

func prepare(parent context.Context, preparers ...preparers.Preparer) (ctx context.Context, err error) {
	ctx = parent

	for _, p := range preparers {
		if ctx, err = p(ctx); err != nil {
			break
		}
	}

	return
}

func finalize(ctx context.Context) {
	// todo[md] move this to a background task
	// flush the cache to disk if required
	if c := cache.FromContext(ctx); c.Dirty() {
		path := filepath.Join(state.ConfigDirectory(ctx), cache.FileName)

		if err := c.Save(path); err != nil {
			logger.FromContext(ctx).
				Warnf("failed saving cache to %s: %v", path, err)
		}
	}
}

func determineHostname(ctx context.Context) (context.Context, error) {
	h, err := os.Hostname()
	if err != nil {
		return nil, fmt.Errorf("failed determining hostname: %w", err)
	}

	logger.FromContext(ctx).
		Debugf("determined hostname: %q", h)

	return state.WithHostname(ctx, h), nil
}

func determineWorkingDir(ctx context.Context) (context.Context, error) {
	wd, err := os.Getwd()
	if err != nil {
		return nil, fmt.Errorf("failed determining working directory: %w", err)
	}

	logger.FromContext(ctx).
		Debugf("determined working directory: %q", wd)

	return state.WithWorkingDirectory(ctx, wd), nil
}

func ensureConfigDirExists(ctx context.Context) (context.Context, error) {
	dir := state.ConfigDirectory(ctx)

	switch fi, err := os.Stat(dir); {
	case errors.Is(err, fs.ErrNotExist):
		if err := os.MkdirAll(dir, 0o700); err != nil {
			return nil, fmt.Errorf("failed creating config directory: %w", err)
		}
	case err != nil:
		return nil, fmt.Errorf("failed stat-ing config directory: %w", err)
	case !fi.IsDir():
		return nil, fmt.Errorf("the path to the config directory (%s) is occupied by not a directory", dir)
	}

	logger.FromContext(ctx).
		Debug("ensured config directory exists.")

	return ctx, nil
}

func ensureConfigDirPerms(parent context.Context) (ctx context.Context, err error) {
	defer func() {
		if err != nil {
			ctx = nil
			err = fmt.Errorf("failed ensuring config directory perms: %w", err)

			return
		}

		logger.FromContext(ctx).
			Debug("ensured config directory perms.")
	}()

	ctx = parent
	dir := state.ConfigDirectory(parent)

	var f *os.File
	if f, err = os.CreateTemp(dir, "perms.*"); err != nil {
		return
	}
	defer func() {
		if e := os.Remove(f.Name()); err == nil {
			err = e
		}
	}()

	err = f.Close()

	return
}

func loadCache(ctx context.Context) (context.Context, error) {
	logger := logger.FromContext(ctx)

	path := filepath.Join(state.ConfigDirectory(ctx), cache.FileName)

	c, err := cache.Load(path)
	if err != nil {
		c = cache.New()

		if !errors.Is(err, fs.ErrNotExist) {
			logger.Warnf("failed loading cache file from %s: %v", path, err)
		}
	}

	logger.Debug("cache loaded.")

	return cache.NewContext(ctx, c), nil
}

func IsMachinesPlatform(ctx context.Context, appName string) (bool, error) {
	apiClient := client.FromContext(ctx).API()
	app, err := apiClient.GetAppBasic(ctx, appName)
	if err != nil {
		return false, fmt.Errorf("failed to retrieve app: %w", err)
	}

	return app.PlatformVersion == appconfig.MachinesPlatform, nil
}

func startQueryingForNewRelease(ctx context.Context) (context.Context, error) {
	logger := logger.FromContext(ctx)

	cache := cache.FromContext(ctx)
	if !update.Check() || time.Since(cache.LastCheckedAt()) < time.Hour {
		logger.Debug("skipped querying for new release")

		return ctx, nil
	}

	channel := cache.Channel()

	queryRelease := func(parent context.Context) {
		logger.Debug("started querying for new release")

		ctx, cancel := context.WithTimeout(parent, time.Second)
		defer cancel()

		switch r, err := update.LatestRelease(ctx, channel); {
		case err == nil:
			if r == nil {
				break
			}

			cache.SetLatestRelease(channel, r)

			logger.Debugf("querying for release resulted to %v", r.Version)
		case errors.Is(err, context.Canceled), errors.Is(err, context.DeadlineExceeded):
			break
		default:
			logger.Warnf("failed querying for new release: %v", err)
		}
	}

	// If it's been more than a week since we've checked for a new release,
	// check synchronously. Otherwise, check asynchronously.
	if time.Since(cache.LastCheckedAt()) > (24 * time.Hour * 7) {
		queryRelease(ctx)
	} else {
		task.FromContext(ctx).Run(queryRelease)
	}

	return ctx, nil
}

// shouldIgnore allows a preparer to disable itself for specific commands
// E.g. `shouldIgnore([][]string{{"version", "upgrade"}, {"machine", "status"}})`
// would return true for "fly version upgrade" and "fly machine status"
func shouldIgnore(ctx context.Context, cmds [][]string) bool {
	cmd := FromContext(ctx)
	for _, ignoredCmd := range cmds {
		match := true
		currentCmd := cmd
		// The shape of the ignoredCmd slice is something like ["version", "upgrade"],
		// but we're walking up the tree from the end, so we have to iterate that in reverse
		for i := len(ignoredCmd) - 1; i >= 0; i-- {
			if !currentCmd.HasParent() || currentCmd.Use != ignoredCmd[i] {
				match = false
				break
			}
			currentCmd = currentCmd.Parent()
		}
		// Ensure that we have the root node, so that a filter on ["y"] wouldn't be tripped by "fly x y"
		if match {
			if !currentCmd.HasParent() {
				return true
			}
		}
	}
	return false
}

func promptAndAutoUpdate(ctx context.Context) (context.Context, error) {
	cfg := config.FromContext(ctx)
	if shouldIgnore(ctx, [][]string{
		{"version", "upgrade"},
	}) {
		return ctx, nil
	}

	if !update.Check() {
		return ctx, nil
	}

	var (
		cache    = cache.FromContext(ctx)
		logger   = logger.FromContext(ctx)
		io       = iostreams.FromContext(ctx)
		colorize = io.ColorScheme()

		current   = buildinfo.Info().Version
		silent    = cfg.JSONOutput
		latestRel = cache.LatestRelease()
	)
	if latestRel == nil {
		return ctx, nil
	}

<<<<<<< HEAD
	logger := logger.FromContext(ctx)

	latest, err := buildinfo.ParseVersion(r.Version)
	if err != nil {
		logger.Warnf("error parsing version number '%s': %s", r.Version, err)
		return ctx, err
	}

	if !latest.Newer() {
=======
	latest, err := semver.ParseTolerant(latestRel.Version)
	if err != nil {
		logger.Warnf("error parsing version number '%s': %s", latestRel.Version, err)

		return ctx, nil
	}
	if latest.LTE(current) {
>>>>>>> 73e1a5e4
		return ctx, nil
	}

	promptForUpdate := false

<<<<<<< HEAD
	msg := fmt.Sprintf("Update available %s -> %s.\nRun \"%s\" to upgrade.",
		buildinfo.ParsedVersion(),
		latest,
		colorize.Bold(buildinfo.Name()+" version upgrade"),
	)
=======
	// The env.IsCI check is technically redundant (it should be done in update.Check), but
	// it's nice to be extra cautious.
	if cfg.AutoUpdate && !env.IsCI() {
		if severelyOutOfDate(current, latest) {
			if !silent {
				fmt.Fprintln(io.ErrOut, colorize.Green(fmt.Sprintf("Automatically updating %s -> %s.", current, latestRel.Version)))
			}
>>>>>>> 73e1a5e4

			err := update.UpgradeInPlace(ctx, io, latestRel.Prerelease, silent)
			if err != nil {
				return nil, fmt.Errorf("failed to update, and the current version is severely out of date: %w", err)
			}
			// Does not return on success
			err = update.Relaunch(ctx, silent)
			return nil, fmt.Errorf("failed to relaunch after updating: %w", err)
		} else if runtime.GOOS != "windows" {
			// Background auto-update has terrible UX on windows,
			// with flickery powershell progress bars and UAC prompts.
			// For Windows, we just prompt for updates, and only auto-update when severely outdated (the before-command update)
			if err := update.BackgroundUpdate(); err != nil {
				fmt.Fprintf(io.ErrOut, "failed to autoupdate: %s\n", err)
			} else {
				promptForUpdate = false
			}
		}
	}
	if promptForUpdate && !silent {
		fmt.Fprintln(io.ErrOut, colorize.Yellow(fmt.Sprintf("Update available %s -> %s.", current, latestRel.Version)))
		fmt.Fprintln(io.ErrOut, colorize.Yellow(fmt.Sprintf("Run \"%s\" to upgrade.", colorize.Bold(buildinfo.Name()+" version upgrade"))))
	}

	return ctx, nil
}

// TODO: Move this into the generalized Version interface once that's merged
// https://github.com/superfly/flyctl/pull/2484
func severelyOutOfDate(current semver.Version, latest semver.Version) bool {

	if current.Major < latest.Major {
		return true
	}
	if current.Minor < latest.Minor {
		return true
	}
	if current.Patch+5 < latest.Patch {
		return true
	}
	return false
}

func PromptToMigrate(ctx context.Context, app *api.AppCompact) {
	if app.PlatformVersion == "nomad" {
		config := appconfig.ConfigFromContext(ctx)
		if config != nil {
			io := iostreams.FromContext(ctx)
			fmt.Fprintf(io.ErrOut, "%s Apps v1 Platform is deprecated. We recommend migrating your app with:\nfly migrate-to-v2 -c %s\n", aurora.Yellow("WARN"), config.ConfigFilePath())
		}
	}
}

func killOldAgent(ctx context.Context) (context.Context, error) {
	path := filepath.Join(state.ConfigDirectory(ctx), "agent.pid")

	data, err := os.ReadFile(path)
	if errors.Is(err, fs.ErrNotExist) {
		return ctx, nil // no old agent running or can't access that file
	} else if err != nil {
		return nil, fmt.Errorf("failed reading old agent's PID file: %w", err)
	}

	pid, err := strconv.Atoi(string(data))
	if err != nil {
		return nil, fmt.Errorf("failed determining old agent's PID: %w", err)
	}

	logger := logger.FromContext(ctx)
	unlink := func() (err error) {
		if err = os.Remove(path); err != nil {
			err = fmt.Errorf("failed removing old agent's PID file: %w", err)

			return
		}

		logger.Debug("removed old agent's PID file.")

		return
	}

	p, err := os.FindProcess(pid)
	if err != nil {
		return nil, fmt.Errorf("failed retrieving old agent's process: %w", err)
	} else if p == nil {
		return ctx, unlink()
	}

	if err := p.Kill(); err != nil && !errors.Is(err, os.ErrProcessDone) {
		return nil, fmt.Errorf("failed killing old agent process: %w", err)
	}

	logger.Debugf("killed old agent (PID: %d)", pid)

	if err := unlink(); err != nil {
		return nil, err
	}

	time.Sleep(time.Second) // we've killed and removed the pid file

	return ctx, nil
}

func startMetrics(ctx context.Context) (context.Context, error) {
	metrics.RecordCommandContext(ctx)

	task.FromContext(ctx).RunFinalizer(func(ctx context.Context) {
		metrics.FlushPending()
	})

	return ctx, nil
}

func ExcludeFromMetrics(ctx context.Context) (context.Context, error) {
	metrics.Enabled = false
	return ctx, nil
}

// RequireSession is a Preparer which makes sure a session exists.
func RequireSession(ctx context.Context) (context.Context, error) {
	if !client.FromContext(ctx).Authenticated() {
		return nil, client.ErrNoAuthToken
	}

	return ctx, nil
}

// LoadAppConfigIfPresent is a Preparer which loads the application's
// configuration file from the path the user has selected via command line args
// or the current working directory.
func LoadAppConfigIfPresent(ctx context.Context) (context.Context, error) {
	// Shortcut to avoid unmarshaling and querying Web when
	// LoadAppConfigIfPresent is chained with RequireAppName
	if cfg := appconfig.ConfigFromContext(ctx); cfg != nil {
		return ctx, nil
	}

	logger := logger.FromContext(ctx)
	for _, path := range appConfigFilePaths(ctx) {
		switch cfg, err := appconfig.LoadConfig(path); {
		case err == nil:
			logger.Debugf("app config loaded from %s", path)

			// Query Web API for platform version
			platformVersion, _ := determinePlatform(ctx, cfg.AppName)
			if platformVersion != "" {
				err := cfg.SetPlatformVersion(platformVersion)
				if err != nil {
					logger.Warnf("WARNING the config file at '%s' is not valid: %s", path, err)
				}
			}

			return appconfig.WithConfig(ctx, cfg), nil // we loaded a configuration file
		case errors.Is(err, fs.ErrNotExist):
			logger.Debugf("no app config found at %s; skipped.", path)
			continue
		default:
			return nil, fmt.Errorf("failed loading app config from %s: %w", path, err)
		}
	}

	return ctx, nil
}

func determinePlatform(ctx context.Context, appName string) (string, error) {
	client := client.FromContext(ctx)
	if appName == "" {
		return "", fmt.Errorf("Can't determine platform without an application name")
	}

	basicApp, err := client.API().GetAppBasic(ctx, appName)
	if err != nil {
		return "", err
	}
	return basicApp.PlatformVersion, nil
}

// appConfigFilePaths returns the possible paths at which we may find a fly.toml
// in order of preference. it takes into consideration whether the user has
// specified a command-line path to a config file.
func appConfigFilePaths(ctx context.Context) (paths []string) {
	if p := flag.GetAppConfigFilePath(ctx); p != "" {
		paths = append(paths, p, filepath.Join(p, appconfig.DefaultConfigFileName))

		return
	}

	wd := state.WorkingDirectory(ctx)
	paths = append(paths, filepath.Join(wd, appconfig.DefaultConfigFileName))

	return
}

var ErrRequireAppName = fmt.Errorf("the config for your app is missing an app name, add an app field to the fly.toml file or specify with the -a flag`")

// RequireAppName is a Preparer which makes sure the user has selected an
// application name via command line arguments, the environment or an application
// config file (fly.toml). It embeds LoadAppConfigIfPresent.
func RequireAppName(ctx context.Context) (context.Context, error) {
	ctx, err := LoadAppConfigIfPresent(ctx)
	if err != nil {
		return nil, err
	}

	name := flag.GetApp(ctx)
	if name == "" {
		// if there's no flag present, first consult with the environment
		if name = env.First("FLY_APP"); name == "" {
			// and then with the config file (if any)
			if cfg := appconfig.ConfigFromContext(ctx); cfg != nil {
				name = cfg.AppName
			}
		}
	}

	if name == "" {
		return nil, ErrRequireAppName
	}

	return appconfig.WithName(ctx, name), nil
}

// RequireAppNameNoFlag is a Preparer which makes sure the user has selected an
// application name via the environment or an application
// config file (fly.toml). It embeds LoadAppConfigIfPresent.
//
// Identical to RequireAppName but does not check for the --app flag.
func RequireAppNameNoFlag(ctx context.Context) (context.Context, error) {
	ctx, err := LoadAppConfigIfPresent(ctx)
	if err != nil {
		return nil, err
	}

	// First consult with the environment
	name := env.First("FLY_APP")
	if name == "" {
		// and then with the config file (if any)
		if cfg := appconfig.ConfigFromContext(ctx); cfg != nil {
			name = cfg.AppName
		}
	}

	if name == "" {
		return nil, ErrRequireAppName
	}

	return appconfig.WithName(ctx, name), nil
}

// LoadAppNameIfPresent is a Preparer which adds app name if the user has used --app or there appConfig
// but unlike RequireAppName it does not error if the user has not specified an app name.
func LoadAppNameIfPresent(ctx context.Context) (context.Context, error) {
	localCtx, err := RequireAppName(ctx)

	if errors.Is(err, ErrRequireAppName) {
		return appconfig.WithName(ctx, ""), nil
	}

	return localCtx, err
}

// LoadAppNameIfPresentNoFlag is like LoadAppNameIfPresent, but it does not check for the --app flag.
func LoadAppNameIfPresentNoFlag(ctx context.Context) (context.Context, error) {
	localCtx, err := RequireAppNameNoFlag(ctx)

	if errors.Is(err, ErrRequireAppName) {
		return appconfig.WithName(ctx, ""), nil
	}

	return localCtx, err
}

func ChangeWorkingDirectoryToFirstArgIfPresent(ctx context.Context) (context.Context, error) {
	wd := flag.FirstArg(ctx)
	if wd == "" {
		return ctx, nil
	}
	return ChangeWorkingDirectory(ctx, wd)
}

func ChangeWorkingDirectory(ctx context.Context, wd string) (context.Context, error) {
	if !filepath.IsAbs(wd) {
		p, err := filepath.Abs(wd)
		if err != nil {
			return nil, fmt.Errorf("failed converting %s to an absolute path: %w", wd, err)
		}
		wd = p
	}

	if err := os.Chdir(wd); err != nil {
		return nil, fmt.Errorf("failed changing working directory: %w", err)
	}

	return state.WithWorkingDirectory(ctx, wd), nil
}<|MERGE_RESOLUTION|>--- conflicted
+++ resolved
@@ -335,58 +335,38 @@
 	}
 
 	var (
-		cache    = cache.FromContext(ctx)
-		logger   = logger.FromContext(ctx)
-		io       = iostreams.FromContext(ctx)
-		colorize = io.ColorScheme()
-
-		current   = buildinfo.Info().Version
+		current = buildinfo.ParsedVersion()
+		cache     = cache.FromContext(ctx)
+		logger    = logger.FromContext(ctx)
+		io        = iostreams.FromContext(ctx)
+		colorize  = io.ColorScheme()
+		latestRel = cache.LatestRelease()
 		silent    = cfg.JSONOutput
-		latestRel = cache.LatestRelease()
 	)
+
 	if latestRel == nil {
 		return ctx, nil
 	}
 
-<<<<<<< HEAD
-	logger := logger.FromContext(ctx)
-
-	latest, err := buildinfo.ParseVersion(r.Version)
-	if err != nil {
-		logger.Warnf("error parsing version number '%s': %s", r.Version, err)
+	latest, err := buildinfo.ParseVersion(latestRel.Version)
+	if err != nil {
+		logger.Warnf("error parsing version number '%s': %s", latestRel.Version, err)
 		return ctx, err
 	}
 
 	if !latest.Newer() {
-=======
-	latest, err := semver.ParseTolerant(latestRel.Version)
-	if err != nil {
-		logger.Warnf("error parsing version number '%s': %s", latestRel.Version, err)
-
 		return ctx, nil
 	}
-	if latest.LTE(current) {
->>>>>>> 73e1a5e4
-		return ctx, nil
-	}
 
 	promptForUpdate := false
 
-<<<<<<< HEAD
-	msg := fmt.Sprintf("Update available %s -> %s.\nRun \"%s\" to upgrade.",
-		buildinfo.ParsedVersion(),
-		latest,
-		colorize.Bold(buildinfo.Name()+" version upgrade"),
-	)
-=======
 	// The env.IsCI check is technically redundant (it should be done in update.Check), but
 	// it's nice to be extra cautious.
 	if cfg.AutoUpdate && !env.IsCI() {
-		if severelyOutOfDate(current, latest) {
+		if current.SeverelyOutdated(latest) {
 			if !silent {
 				fmt.Fprintln(io.ErrOut, colorize.Green(fmt.Sprintf("Automatically updating %s -> %s.", current, latestRel.Version)))
 			}
->>>>>>> 73e1a5e4
 
 			err := update.UpgradeInPlace(ctx, io, latestRel.Prerelease, silent)
 			if err != nil {
@@ -414,22 +394,6 @@
 	return ctx, nil
 }
 
-// TODO: Move this into the generalized Version interface once that's merged
-// https://github.com/superfly/flyctl/pull/2484
-func severelyOutOfDate(current semver.Version, latest semver.Version) bool {
-
-	if current.Major < latest.Major {
-		return true
-	}
-	if current.Minor < latest.Minor {
-		return true
-	}
-	if current.Patch+5 < latest.Patch {
-		return true
-	}
-	return false
-}
-
 func PromptToMigrate(ctx context.Context, app *api.AppCompact) {
 	if app.PlatformVersion == "nomad" {
 		config := appconfig.ConfigFromContext(ctx)
