// Package version implements the version command chain.
package version

import (
	"context"
	"encoding/json"
	"fmt"

	"github.com/spf13/cobra"

	"github.com/superfly/flyctl/iostreams"

	"github.com/superfly/flyctl/internal/buildinfo"
	"github.com/superfly/flyctl/internal/command"
	"github.com/superfly/flyctl/internal/config"
	"github.com/superfly/flyctl/internal/flag"
)

// New initializes and returns a new version Command.
func New() *cobra.Command {
	const (
		short = "Show version information for the flyctl command"

		long = `Shows version information for the flyctl command itself, including version
number and build date.`
	)

	version := command.New("version", short, long, run)

	// TODO: remove once installer is updated to use init-state
	flag.Add(version,
		flag.String{
			Name:        "saveinstall",
			Shorthand:   "s",
			Description: "Save parameter in config",
			Hidden:      true,
		},
	)

	version.AddCommand(
		newSaveInstall(),
		newUpgrade(),
		newChannel(),
	)

	flag.Add(version, flag.JSONOutput())
	return version
}

func run(ctx context.Context) (err error) {
<<<<<<< HEAD
	if saveInstall := flag.GetString(ctx, saveInstallName); saveInstall != "" {

		return initState(ctx, saveInstall, true)
=======
	if channel := flag.GetString(ctx, "saveinstall"); channel != "" {
		return saveInstall(ctx, channel, true)
>>>>>>> e091df05
	}

	var (
		cfg  = config.FromContext(ctx)
		info = buildinfo.Info()
		out  = iostreams.FromContext(ctx).Out
	)

	if cfg.JSONOutput {
		err = json.NewEncoder(out).Encode(info)
	} else {
		_, err = fmt.Fprintln(out, info)
	}

	return
}<|MERGE_RESOLUTION|>--- conflicted
+++ resolved
@@ -48,14 +48,8 @@
 }
 
 func run(ctx context.Context) (err error) {
-<<<<<<< HEAD
-	if saveInstall := flag.GetString(ctx, saveInstallName); saveInstall != "" {
-
-		return initState(ctx, saveInstall, true)
-=======
 	if channel := flag.GetString(ctx, "saveinstall"); channel != "" {
 		return saveInstall(ctx, channel, true)
->>>>>>> e091df05
 	}
 
 	var (
