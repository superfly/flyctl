package version

import (
	"context"
	"encoding/json"
	"errors"
	"fmt"
	"os"
	"os/exec"
	"strings"

	"github.com/samber/lo"
	"github.com/spf13/cobra"
	"github.com/superfly/flyctl/terminal"
	"golang.org/x/exp/slices"

	"github.com/superfly/flyctl/internal/buildinfo"
	"github.com/superfly/flyctl/internal/cache"
	"github.com/superfly/flyctl/internal/command"
	"github.com/superfly/flyctl/internal/update"
	"github.com/superfly/flyctl/internal/version"
	"github.com/superfly/flyctl/iostreams"
)

func newUpgrade() *cobra.Command {
	const (
		short = "Checks for available updates and automatically upgrades"

		long = `Checks for an update and if one is available, runs the appropriate
command to upgrade the application.`
	)

	cmd := command.New("upgrade", short, long, runUpgrade)

	cmd.Aliases = []string{"update"}

	return cmd
}

func runUpgrade(ctx context.Context) error {
	release, err := update.LatestRelease(ctx, cache.FromContext(ctx).Channel())
	switch {
	case err != nil:
		return fmt.Errorf("failed determining latest release: %w", err)
	case release == nil:
		return fmt.Errorf("failed querying latest release information: %w", err)
	}

	// The API won't return yanked versions, but we don't have a good way
	// to yank homebrew releases. If we're under homebrew, we'll validate through the API
	if update.IsUnderHomebrew() {
		if relErr := update.ValidateRelease(ctx, release.Version); relErr != nil {
			return fmt.Errorf("latest version on homebrew is invalid: %s\nplease try again later", relErr)
		}
	}

	latest, err := version.Parse(release.Version)
	if err != nil {
		return fmt.Errorf("error parsing version: %q, %w", release.Version, err)
	}

	io := iostreams.FromContext(ctx)

	if !latest.Newer(buildinfo.Version()) {
		fmt.Fprintf(io.Out, "Already running latest flyctl v%s\n", buildinfo.Version().String())
		return nil
	}

	if !update.CanUpdateThisInstallation() {
		return errors.New("cannot update this installation.\nthe environment variable FLYCTL_INSTALL must be set to the installation directory")
	}

	homebrew := update.IsUnderHomebrew()

	if err = update.UpgradeInPlace(ctx, io, release.Prerelease, false); err != nil {
		return err
	}

	err = printVersionUpgrade(ctx, buildinfo.Version(), homebrew)
	if err != nil {
		terminal.Debugf("Error printing version upgrade: %v", err)
	}
	return nil
}

// printVersionUpgrade prints "Upgraded flyctl [oldVersion] -> [newVersion]"
func printVersionUpgrade(ctx context.Context, oldVersion version.Version, homebrew bool) error {

	var (
		io         = iostreams.FromContext(ctx)
		currentVer version.Version
		err        error
	)

	if homebrew {
		currentVer, err = getNewVersionFlyInstaller(ctx)
	} else {
		currentVer, err = getNewVersionHomebrew(ctx)
	}
	if err != nil {
		if strings.Contains(err.Error(), "failed to parse version") {
			// This is probably fine, likely a change between the two versions makes
			// flyctl <-> flyctl communication incompatible
			return nil
		} else {
			return err
		}
	}

	if currentVer.Equal(oldVersion) {
		var source string
		if homebrew {
			source = "homebrew"
		} else {
			source = fmt.Sprintf("'%s'", os.Args[0])
		}
		fmt.Fprintf(io.ErrOut, "Flyctl was upgraded, but the flyctl pointed to by %s is still version %s.\n", source, currentVer.String())
		fmt.Fprintf(io.ErrOut, "Please ensure that your PATH is set correctly!")
		return nil
	}

	fmt.Fprintf(io.Out, "Upgraded flyctl v%s -> v%s\n", oldVersion.String(), currentVer.String())
	return nil
}

// getNewVersionFlyInstaller queries homebrew for the latest currently installed version of flyctl
// It parses the output of `brew info flyctl --json`
func getNewVersionHomebrew(ctx context.Context) (version.Version, error) {
<<<<<<< HEAD

=======
>>>>>>> d83ff990
	var ver version.Version

	newVersionJson, err := exec.CommandContext(ctx, "brew", "info", "flyctl", "--json").CombinedOutput()
	if err != nil {
		return ver, fmt.Errorf("failed to query version information from homebrew: %w", err)
	}

	var parsed []map[string]any
	if err = json.Unmarshal(newVersionJson, &parsed); err != nil {
		return ver, fmt.Errorf("failed to parse version output from brew: %w", err)
	}

	versions := lo.Map(parsed, func(def map[string]any, _ int) []*version.Version {
		if def["name"] != "flyctl" {
			return nil
		}
		installed, ok := def["installed"].([]any)
		if !ok {
			return nil
		}
		return lo.FilterMap(installed, func(defAny any, _ int) (*version.Version, bool) {
			v, ok := defAny.(map[string]any)["version"].(string)
			if !ok {
				return nil, false
			}
			parsed, err := version.Parse(v)
			if err != nil {
				return nil, false
			}
			return &parsed, true
		})
	})
	versionsFlat := lo.Map(lo.Flatten(versions), func(v *version.Version, _ int) version.Version { return *v })
	slices.SortFunc(versionsFlat, version.Compare)

	if len(versionsFlat) == 0 {
		return ver, errors.New("brew reports no installed flyctl version")
	}
	return versionsFlat[len(versionsFlat)-1], nil
}

// getNewVersionFlyInstaller executes [os.Args[0], "version", "--json"] and parses the output into a semver.Version
func getNewVersionFlyInstaller(ctx context.Context) (version.Version, error) {
<<<<<<< HEAD

=======
>>>>>>> d83ff990
	var ver version.Version

	newVersionJson, err := exec.CommandContext(ctx, os.Args[0], "version", "--json").CombinedOutput()
	if err != nil {
		return ver, fmt.Errorf("failed to execute new flyctl binary: %w", err)
	}
	// Parsing into a map instead of the struct directly so that
	// small changes in the version struct don't break this.
	parsed := map[string]string{}
	if err = json.Unmarshal(newVersionJson, &parsed); err != nil {
		return ver, fmt.Errorf("failed to parse version of new flyctl binary: %w", err)
	}
	verStr, ok := parsed["Version"]
	if !ok {
		return ver, errors.New("failed to parse version of new flyctl binary: field 'Version' not in output of 'fly version --json'")
	}
	ver, err = version.Parse(verStr)
	if err != nil {
		return ver, fmt.Errorf("failed to parse version of new flyctl binary: %w", err)
	}
	return ver, nil
}<|MERGE_RESOLUTION|>--- conflicted
+++ resolved
@@ -126,10 +126,6 @@
 // getNewVersionFlyInstaller queries homebrew for the latest currently installed version of flyctl
 // It parses the output of `brew info flyctl --json`
 func getNewVersionHomebrew(ctx context.Context) (version.Version, error) {
-<<<<<<< HEAD
-
-=======
->>>>>>> d83ff990
 	var ver version.Version
 
 	newVersionJson, err := exec.CommandContext(ctx, "brew", "info", "flyctl", "--json").CombinedOutput()
@@ -173,10 +169,6 @@
 
 // getNewVersionFlyInstaller executes [os.Args[0], "version", "--json"] and parses the output into a semver.Version
 func getNewVersionFlyInstaller(ctx context.Context) (version.Version, error) {
-<<<<<<< HEAD
-
-=======
->>>>>>> d83ff990
 	var ver version.Version
 
 	newVersionJson, err := exec.CommandContext(ctx, os.Args[0], "version", "--json").CombinedOutput()
