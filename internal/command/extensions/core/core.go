--- conflicted
+++ resolved
@@ -25,39 +25,6 @@
 	App  *gql.AppData
 }
 
-<<<<<<< HEAD
-func ProvisionExtension(ctx context.Context, appName string, organization *api.Organization, providerName string, auto bool, options map[string]interface{}) (*Extension, error) {
-	client := client.FromContext(ctx).API().GenqClient
-	io := iostreams.FromContext(ctx)
-	colorize := io.ColorScheme()
-	var err error
-	var appResponse *gql.GetAppWithAddonsResponse
-	var targetApp *gql.AppData
-	var targetOrg gql.GetOrganizationOrganization
-	if organization != nil {
-		resp, err := gql.GetOrganization(ctx, client, organization.Slug)
-		if err != nil {
-			return nil, err
-		}
-		targetOrg = resp.Organization
-	} else {
-		// Fetch the target organization from the app
-		appResponse, err = gql.GetAppWithAddons(ctx, client, appName, gql.AddOnType(providerName))
-
-		if err != nil {
-			return nil, err
-		}
-
-		targetApp = &appResponse.App.AppData
-		resp, err := gql.GetOrganization(ctx, client, targetApp.Organization.Slug)
-		if err != nil {
-			return nil, err
-		}
-		targetOrg = resp.Organization
-	}
-
-	resp, err := gql.GetAddOnProvider(ctx, client, providerName)
-=======
 type ExtensionParams struct {
 	AppName      string
 	Organization *api.Organization
@@ -74,7 +41,6 @@
 	var targetOrg gql.OrganizationData
 
 	resp, err := gql.GetAddOnProvider(ctx, client, params.Provider)
->>>>>>> 574dfac3
 
 	if err != nil {
 		return nil, err
@@ -82,52 +48,29 @@
 
 	provider := resp.AddOnProvider.ExtensionProviderData
 
-<<<<<<< HEAD
-	// Stop provisioning if being provisioned automatically, but the provider has auto-provisioning disabled
-
-	if auto && !provider.AutoProvision {
-		return nil, nil
-	}
-=======
 	if params.AppName != "" {
 		appResponse, err := gql.GetAppWithAddons(ctx, client, params.AppName, gql.AddOnType(params.Provider))
 		if err != nil {
 			return extension, err
 		}
->>>>>>> 574dfac3
 
 		targetApp = appResponse.App.AppData
 		targetOrg = appResponse.App.Organization.OrganizationData
 
-<<<<<<< HEAD
-	if auto && provider.Beta && !targetOrg.ProvisionsBetaExtensions {
-		return nil, nil
-	}
-=======
 		if len(appResponse.App.AddOns.Nodes) > 0 {
 			existsError := fmt.Errorf("A %s %s named %s already exists for app %s", provider.DisplayName, provider.ResourceName, colorize.Green(appResponse.App.AddOns.Nodes[0].Name), colorize.Green(params.AppName))
->>>>>>> 574dfac3
 
 			return extension, existsError
 		}
 
-<<<<<<< HEAD
-	if appResponse != nil && len(appResponse.App.AddOns.Nodes) > 0 {
-		existsError := fmt.Errorf("A %s %s named %s already exists for app %s", provider.DisplayName, provider.ResourceName, colorize.Green(appResponse.App.AddOns.Nodes[0].Name), colorize.Green(appName))
-=======
 	} else {
 		resp, err := gql.GetOrganization(ctx, client, params.Organization.Slug)
->>>>>>> 574dfac3
 
 		if err != nil {
 			return extension, err
 		}
 
-<<<<<<< HEAD
-		return nil, existsError
-=======
 		targetOrg = resp.Organization.OrganizationData
->>>>>>> 574dfac3
 	}
 
 	// Ensure orgs have agreed to the provider terms of service
@@ -144,11 +87,7 @@
 		name = flag.GetString(ctx, "name")
 
 		if name == "" {
-<<<<<<< HEAD
-			if targetApp != nil && provider.NameSuffix != "" {
-=======
 			if provider.NameSuffix != "" && targetApp.Name != "" {
->>>>>>> 574dfac3
 				name = targetApp.Name + "-" + provider.NameSuffix
 			}
 			err = prompt.String(ctx, &name, "Choose a name, use the default, or leave blank to generate one:", name, false)
@@ -173,13 +112,8 @@
 	input := gql.CreateAddOnInput{
 		OrganizationId: targetOrg.Id,
 		Name:           name,
-<<<<<<< HEAD
-		AppId:          appId,
-		Type:           gql.AddOnType(providerName),
-=======
 		AppId:          targetApp.Id,
 		Type:           gql.AddOnType(provider.Name),
->>>>>>> 574dfac3
 	}
 
 	var inExcludedRegion bool
@@ -290,13 +224,7 @@
 	return extension, nil
 }
 
-<<<<<<< HEAD
-func DisplayTosAgreement(ctx context.Context, provider gql.ExtensionProviderData, org gql.GetOrganizationOrganization, auto bool) error {
-	io := iostreams.FromContext(ctx)
-	colorize := io.ColorScheme()
-=======
 func AgreeToProviderTos(ctx context.Context, provider gql.ExtensionProviderData, org gql.OrganizationData) error {
->>>>>>> 574dfac3
 	client := client.FromContext(ctx).API().GenqClient
 
 	// Internal providers like kubernetes don't need ToS agreement
