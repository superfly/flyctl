--- conflicted
+++ resolved
@@ -36,20 +36,11 @@
 
 func runPlanetscaleCreate(ctx context.Context) error {
 	appName := appconfig.NameFromContext(ctx)
-<<<<<<< HEAD
-
-	extension, err := extensions_core.ProvisionExtension(ctx, appName, nil, "planetscale", false, gql.AddOnOptions{})
-
-=======
 	org, err := orgs.OrgFromFlagOrSelect(ctx)
->>>>>>> 574dfac3
 	if err != nil {
 		return err
 	}
 
-<<<<<<< HEAD
-	secrets.DeploySecrets(ctx, gql.ToAppCompact(*extension.App), false, false)
-=======
 	extension, err := extensions_core.ProvisionExtension(ctx, extensions_core.ExtensionParams{
 		AppName:      appName,
 		Provider:     "planetscale",
@@ -58,7 +49,6 @@
 	if err != nil {
 		return err
 	}
->>>>>>> 574dfac3
 
 	return secrets.DeploySecrets(ctx, gql.ToAppCompact(extension.App), false, false)
 }