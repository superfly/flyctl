--- conflicted
+++ resolved
@@ -142,7 +142,6 @@
 	flag.VMSizeFlags,
 }
 
-<<<<<<< HEAD
 var runOrCreateFlags = flag.Set{
 	flag.Region(),
 	// deprecated in favor of `flyctl machine update`
@@ -173,7 +172,8 @@
 		Description: "Enable LSVD for this machine",
 		Hidden:      true,
 	},
-=======
+}
+
 func soManyErrors(args ...interface{}) error {
 	sb := &strings.Builder{}
 	errs := 0
@@ -205,7 +205,6 @@
 	}
 
 	return fmt.Errorf("Multiple errors:\n%s", sb.String())
->>>>>>> 7ef34c32
 }
 
 var s = spinner.New(spinner.CharSets[9], 100*time.Millisecond)
@@ -225,38 +224,8 @@
 
 	flag.Add(
 		cmd,
-<<<<<<< HEAD
 		runOrCreateFlags,
-=======
-		flag.Region(),
-		// deprecated in favor of `flyctl machine update`
-		flag.String{
-			Name:        "id",
-			Description: "Machine ID, if previously known",
-		},
-		flag.String{
-			Name:        "name",
-			Shorthand:   "n",
-			Description: "Machine name, will be generated if missing",
-		},
-		flag.String{
-			Name:        "org",
-			Description: `The organization that will own the app`,
-		},
-		flag.Bool{
-			Name:        "rm",
-			Description: "Automatically remove the machine when it exits",
-		},
-		flag.StringSlice{
-			Name:        "volume",
-			Shorthand:   "v",
-			Description: "Volumes to mount in the form of <volume_id_or_name>:/path/inside/machine[:<options>]",
-		},
-		flag.Bool{
-			Name:        "lsvd",
-			Description: "Enable LSVD for this machine",
-			Hidden:      true,
-		},
+		sharedFlags,
 		flag.String{
 			Name:        "user",
 			Description: "Username, if we're shelling into the machine now.",
@@ -274,9 +243,6 @@
 			Description: "Open a shell on the machine once created (implies --it --rm)",
 			Hidden:      false,
 		},
-
->>>>>>> 7ef34c32
-		sharedFlags,
 	)
 
 	cmd.Args = cobra.MinimumNArgs(0)
@@ -326,16 +292,7 @@
 		colorize = io.ColorScheme()
 		err      error
 		app      *api.AppCompact
-<<<<<<< HEAD
 		isCreate = false
-	)
-
-	if ctx.Value(createCommandCtxKey) != nil {
-		isCreate = true
-	}
-
-	if appName == "" {
-=======
 		interact = false
 		shell    = flag.GetBool(ctx, "shell")
 		destroy  = flag.GetBool(ctx, "rm")
@@ -346,6 +303,10 @@
 		interact = true
 	}
 
+	if ctx.Value(createCommandCtxKey) != nil {
+		isCreate = true
+	}
+
 	switch {
 	case interact && appName != "":
 		app, err = client.GetAppCompact(ctx, appName)
@@ -360,7 +321,6 @@
 		}
 
 	case appName == "":
->>>>>>> 7ef34c32
 		app, err = createApp(ctx, "Running a machine without specifying an app will create one for you, is this what you want?", "", client)
 		if err != nil {
 			return err
@@ -448,16 +408,12 @@
 
 	id, instanceID, state, privateIP := machine.ID, machine.InstanceID, machine.State, machine.PrivateIP
 
-<<<<<<< HEAD
 	verb := "launched"
 	if isCreate {
 		verb = "created"
 	}
 
-	fmt.Fprintf(io.Out, "Success! A machine has been successfully %s in app %s\n", verb, appName)
-=======
-	fmt.Fprintf(io.Out, "Success! A machine has been successfully launched in app %s\n", app.Name)
->>>>>>> 7ef34c32
+	fmt.Fprintf(io.Out, "Success! A machine has been successfully %s in app %s\n", verb, app.Name)
 	fmt.Fprintf(io.Out, " Machine ID: %s\n", id)
 
 	if !interact {
