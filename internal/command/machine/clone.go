--- conflicted
+++ resolved
@@ -121,7 +121,6 @@
 	fmt.Fprintf(out, "Cloning machine %s into region %s\n", colorize.Bold(source.ID), colorize.Bold(region))
 
 	targetConfig := source.Config
-<<<<<<< HEAD
 	if targetProcessGroup := flag.GetString(ctx, "process-group"); targetProcessGroup != "" {
 		allProcessConfigs, err := appConfig.GetProcessConfigs(false)
 		if err != nil {
@@ -155,12 +154,10 @@
 	if targetConfig.AutoDestroy {
 		fmt.Fprintf(io.Out, "Auto destroy enabled and will destroy machine on exit. Use --clear-auto-destroy to remove this setting.\n")
 	}
-=======
 
 	image := fmt.Sprintf("%s/%s", source.ImageRef.Registry, source.ImageRef.Repository)
 	tag := source.ImageRef.Tag
 	digest := source.ImageRef.Digest
-
 	if tag != "" && digest != "" {
 		image = fmt.Sprintf("%s:%s@%s", image, tag, digest)
 	} else if digest != "" {
@@ -168,10 +165,8 @@
 	} else if tag != "" {
 		image = fmt.Sprintf("%s:%s", image, tag)
 	}
-
 	targetConfig.Image = image
 
->>>>>>> d6ba9083
 	for _, mnt := range source.Config.Mounts {
 		var vol *api.Volume
 
