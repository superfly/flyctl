package deploy

import (
	"context"
	"fmt"
	"strconv"
	"strings"
	"time"

	"github.com/logrusorgru/aurora"
	"github.com/spf13/cobra"
	fly "github.com/superfly/fly-go"
	"github.com/superfly/fly-go/flaps"
	"github.com/superfly/flyctl/internal/appconfig"
	"github.com/superfly/flyctl/internal/build/imgsrc"
	"github.com/superfly/flyctl/internal/buildinfo"
	"github.com/superfly/flyctl/internal/cmdutil"
	"github.com/superfly/flyctl/internal/command"
	"github.com/superfly/flyctl/internal/config"
	"github.com/superfly/flyctl/internal/ctrlc"
	"github.com/superfly/flyctl/internal/flag"
	"github.com/superfly/flyctl/internal/flag/validation"
	"github.com/superfly/flyctl/internal/flapsutil"
	"github.com/superfly/flyctl/internal/flyutil"
	"github.com/superfly/flyctl/internal/launchdarkly"
	"github.com/superfly/flyctl/internal/metrics"
	"github.com/superfly/flyctl/internal/render"
	"github.com/superfly/flyctl/internal/sentry"
	"github.com/superfly/flyctl/internal/tracing"
	"github.com/superfly/flyctl/iostreams"
	"go.opentelemetry.io/otel/attribute"
	"go.opentelemetry.io/otel/trace"
)

var defaultMaxConcurrent = 8

var CommonFlags = flag.Set{
	flag.Image(),
	flag.Now(),
	flag.RemoteOnly(false),
	flag.LocalOnly(),
	flag.Push(),
	flag.Wireguard(),
	flag.HttpsFailover(),
	flag.Detach(),
	flag.Strategy(),
	flag.Dockerfile(),
	flag.Ignorefile(),
	flag.ImageLabel(),
	flag.BuildArg(),
	flag.BuildSecret(),
	flag.BuildTarget(),
	flag.NoCache(),
	flag.Depot(),
	flag.DepotScope(),
	flag.Nixpacks(),
	flag.BuildkitAddr(),
	flag.BuildkitImage(),
	flag.Buildkit(),
	flag.BuildOnly(),
	flag.BpDockerHost(),
	flag.BpVolume(),
	flag.RecreateBuilder(),
	flag.Yes(),
	flag.VMSizeFlags,
	flag.Env(),
	flag.String{
		Name:        "wait-timeout",
		Description: "Time duration to wait for individual machines to transition states and become healthy.",
		Default:     DefaultWaitTimeout.String(),
	},
	flag.String{
		Name:        "release-command-timeout",
		Description: "Time duration to wait for a release command finish running, or 'none' to disable.",
		Default:     DefaultReleaseCommandTimeout.String(),
	},
	flag.String{
		Name: "lease-timeout",
		Description: "Time duration to lease individual machines while running deployment." +
			" All machines are leased at the beginning and released at the end." +
			"The lease is refreshed periodically for this same time, which is why it is short." +
			"flyctl releases leases in most cases.",
		Default: DefaultLeaseTtl.String(),
	},
	flag.Bool{
		Name:        "force-machines",
		Description: "Use the Apps v2 platform built with Machines",
		Default:     false,
		Hidden:      true,
	},
	flag.Bool{
		Name:        "ha",
		Description: "Create spare machines that increases app availability",
		Default:     true,
	},
	flag.Bool{
		Name:        "smoke-checks",
		Description: "Perform smoke checks during deployment",
		Default:     true,
	},
	flag.Bool{
		Name:        "dns-checks",
		Description: "Perform DNS checks during deployment",
		Default:     true,
	},
	flag.Float64{
		Name:        "max-unavailable",
		Description: "Max number of unavailable machines during rolling updates. A number between 0 and 1 means percent of total machines",
		Default:     DefaultMaxUnavailable,
	},
	flag.Bool{
		Name:        "no-public-ips",
		Description: "Do not allocate any new public IP addresses",
	},
	flag.Bool{
		Name:        "flycast",
		Description: "Allocate a private IPv6 addresses",
	},
	flag.StringArray{
		Name:        "file-local",
		Description: "Set of files in the form of /path/inside/machine=<local/path> pairs. Can be specified multiple times.",
	},
	flag.StringArray{
		Name:        "file-literal",
		Description: "Set of literals in the form of /path/inside/machine=VALUE pairs where VALUE is the content. Can be specified multiple times.",
	},
	flag.StringArray{
		Name:        "file-secret",
		Description: "Set of secrets in the form of /path/inside/machine=SECRET pairs where SECRET is the name of the secret. Can be specified multiple times.",
	},
	flag.String{
		Name:        "primary-region",
		Description: "Override primary region in fly.toml configuration.",
	},
	flag.StringSlice{
		Name:        "regions",
		Aliases:     []string{"only-regions"},
		Description: "Deploy to machines only in these regions. Multiple regions can be specified with comma separated values or by providing the flag multiple times.",
	},
	flag.StringSlice{
		Name:        "exclude-regions",
		Description: "Deploy to all machines except machines in these regions. Multiple regions can be specified with comma separated values or by providing the flag multiple times.",
	},
	flag.StringSlice{
		Name:        "only-machines",
		Description: "Deploy to machines only with these IDs. Multiple IDs can be specified with comma separated values or by providing the flag multiple times.",
	},
	flag.StringSlice{
		Name:        "exclude-machines",
		Description: "Deploy to all machines except machines with these IDs. Multiple IDs can be specified with comma separated values or by providing the flag multiple times.",
	},
	flag.StringSlice{
		Name:        "process-groups",
		Description: "Deploy to machines only in these process groups",
	},
	flag.StringArray{
		Name:        "label",
		Description: "Add custom metadata to an image via docker labels",
	},
	flag.Int{
		Name:        "max-concurrent",
		Description: "Maximum number of machines to operate on concurrently.",
		Default:     defaultMaxConcurrent,
	},
	flag.Int{
		Name:        "immediate-max-concurrent",
		Description: "Maximum number of machines to update concurrently when using the immediate deployment strategy.",
		Default:     defaultMaxConcurrent,
		Hidden:      true,
	},
	flag.Int{
		Name:        "volume-initial-size",
		Description: "The initial size in GB for volumes created on first deploy",
	},
	flag.String{
		Name:        "signal",
		Shorthand:   "s",
		Description: "Signal to stop the machine with for bluegreen strategy (default: SIGINT)",
	},
	flag.String{
		Name:        "deploy-retries",
		Description: "Number of times to retry a deployment if it fails",
		Default:     "auto",
	},
	flag.String{
		Name:        "builder-pool",
		Default:     "auto",
		NoOptDefVal: "true",
		Description: "Experimental: Use pooled builder from Fly.io",
		Hidden:      true,
	},
	flag.Compression(),
	flag.CompressionLevel(),
}

type Command struct {
	*cobra.Command
}

func New() *Command {
	const (
		long = `Deploy Fly applications from source or an image using a local or remote builder.

		To disable colorized output and show full Docker build output, set the environment variable NO_COLOR=1.
	`
		short = "Deploy Fly applications"
	)

	cmd := &Command{}
	cmd.Command = command.New("deploy [WORKING_DIRECTORY]", short, long, cmd.run,
		command.RequireSession,
		command.ChangeWorkingDirectoryToFirstArgIfPresent,
		command.RequireAppName,
		command.RequireUiex,
	)
	cmd.Args = cobra.MaximumNArgs(1)

	flag.Add(cmd.Command,
		CommonFlags,
		flag.App(),
		flag.AppConfig(),
		// Not in CommonFlags because it's not relevant to a first deploy
		flag.Bool{
			Name:        "update-only",
			Description: "Do not create Machines for new process groups",
			Default:     false,
		},
		flag.Bool{
			Name:        "skip-release-command",
			Description: "Do not run the release command during deployment.",
			Default:     false,
		},
		flag.String{
			Name:        "export-manifest",
			Description: "Specify a file to export the deployment configuration to a deploy manifest file, or '-' to print to stdout.",
			Hidden:      true,
		},
		flag.String{
			Name:        "from-manifest",
			Description: "Path to a deploy manifest file to use for deployment.",
			Hidden:      true,
		},
	)

	return cmd
}

func (cmd *Command) run(ctx context.Context) (err error) {
	io := iostreams.FromContext(ctx)
	appName := appconfig.NameFromContext(ctx)

	hook := ctrlc.Hook(func() {
		metrics.FlushMetrics(ctx)
	})

	defer hook.Done()

	tp, err := tracing.InitTraceProvider(ctx, appName)
	if err != nil {
		fmt.Fprintf(io.ErrOut, "failed to initialize tracing library: =%v", err)
		return err
	}

	defer func() {
		shutdownCtx, cancel := context.WithTimeout(context.Background(), 500*time.Millisecond)
		defer cancel()
		tp.Shutdown(shutdownCtx)
	}()

	ctx, span := tracing.CMDSpan(ctx, "cmd.deploy")
	defer span.End()

	defer func() {
		if err != nil {
			tracing.RecordError(span, err, "error deploying")
		}
	}()

	// Instantiate FLAPS client if we haven't initialized one via a unit test.
	if flapsutil.ClientFromContext(ctx) == nil {
		flapsClient, err := flapsutil.NewClientWithOptions(ctx, flaps.NewClientOpts{
			AppName: appName,
		})
		if err != nil {
			return fmt.Errorf("could not create flaps client: %w", err)
		}
		ctx = flapsutil.NewContextWithClient(ctx, flapsClient)
	}

	client := flyutil.ClientFromContext(ctx)

	user, err := client.GetCurrentUser(ctx)
	if err != nil {
		return fmt.Errorf("failed retrieving current user: %w", err)
	}

	span.SetAttributes(attribute.String("user.id", user.ID))

	if err := validation.ValidateCompressionFlag(flag.GetString(ctx, "compression")); err != nil {
		return err
	}

	if err := validation.ValidateCompressionLevelFlag(flag.GetInt(ctx, "compression-level")); err != nil {
		return err
	}

	var manifestPath = flag.GetString(ctx, "from-manifest")

	switch {
	case manifestPath == "-":
		manifest, err := manifestFromReader(io.In)
		if err != nil {
			return err
		}
		return deployFromManifest(ctx, manifest)
	case manifestPath != "":
		manifest, err := manifestFromFile(manifestPath)
		if err != nil {
			return err
		}
		return deployFromManifest(ctx, manifest)
	}

	appConfig, err := determineAppConfig(ctx)
	if err != nil {
		if strings.Contains(err.Error(), "Could not find App") {
			return fmt.Errorf("the app name %s could not be found, did you create the app or misspell it in the fly.toml file or via -a?", appName)
		}
		return err
	}

	var gpuKinds, cpuKinds []string
	for _, compute := range appConfig.Compute {
		if compute != nil && compute.MachineGuest != nil {
			gpuKinds = append(gpuKinds, compute.MachineGuest.GPUKind)
			cpuKinds = append(cpuKinds, compute.MachineGuest.CPUKind)
		}
	}

	span.SetAttributes(attribute.StringSlice("gpu.kinds", gpuKinds))
	span.SetAttributes(attribute.StringSlice("cpu.kinds", cpuKinds))

	err = DeployWithConfig(ctx, appConfig, 0, flag.GetYes(ctx))
	return err
}

func DeployWithConfig(ctx context.Context, appConfig *appconfig.Config, userID int, forceYes bool) (err error) {
	span := trace.SpanFromContext(ctx)

	io := iostreams.FromContext(ctx)
	appName := appconfig.NameFromContext(ctx)
	apiClient := flyutil.ClientFromContext(ctx)
	appCompact, err := apiClient.GetAppCompact(ctx, appName)
	if err != nil {
		return err
	}

	// Start the feature flag client, if we haven't already
	if launchdarkly.ClientFromContext(ctx) == nil {
		ffClient, err := launchdarkly.NewClient(ctx, launchdarkly.UserInfo{
			OrganizationID: appCompact.Organization.InternalNumericID,
			UserID:         userID,
		})
		if err != nil {
			return fmt.Errorf("could not create feature flag client: %w", err)
		}
		ctx = launchdarkly.NewContextWithClient(ctx, ffClient)
	}

	for env := range appConfig.Env {
		if containsCommonSecretSubstring(env) {
			warning := fmt.Sprintf("%s %s may be a potentially sensitive environment variable. Consider setting it as a secret, and removing it from the [env] section: https://fly.io/docs/apps/secrets/\n", aurora.Yellow("WARN"), env)
			fmt.Fprintln(io.ErrOut, warning)
		}
	}

	httpFailover := flag.GetHTTPSFailover(ctx)
	usingWireguard := flag.GetWireguard(ctx)
	recreateBuilder := flag.GetRecreateBuilder(ctx)

	// Fetch an image ref or build from source to get the final image reference to deploy
	img, err := determineImage(ctx, appConfig, usingWireguard, recreateBuilder)
	if err != nil {
		noBuilder := strings.Contains(err.Error(), "Could not find App")
		recreateBuilder = recreateBuilder || noBuilder
		if noBuilder || (usingWireguard && httpFailover) {
			span.SetAttributes(attribute.String("builder.failover_error", err.Error()))
			span.AddEvent("using http failover")
			img, err = determineImage(ctx, appConfig, false, recreateBuilder)
		}
	}

	if err != nil {
		return fmt.Errorf("failed to fetch an image or build from source: %w", err)
	}

	if flag.GetBuildOnly(ctx) {
		return nil
	}

	colorize := io.ColorScheme()
	fmt.Fprintf(io.Out, "\nWatch your deployment at %s\n\n", colorize.Purple(fmt.Sprintf("https://fly.io/apps/%s/monitoring", appName)))
	if err := deployToMachines(ctx, appConfig, appCompact, img); err != nil {
		return err
	}
	var ip = "public"
	if flag.GetBool(ctx, "flycast") || flag.GetBool(ctx, "attach") {
		ip = "private"
	} else if flag.GetBool(ctx, "no-public-ips") {
		ip = "none"
	}
	if appURL := appConfig.URL(); appURL != nil && ip == "public" {
<<<<<<< HEAD
		// Check if this is a first launch (celebratory mode) or regular deploy (simple mode)
		isFirstLaunch, _ := ctx.Value("isFirstLaunch").(bool)
		colorize := io.ColorScheme()

		if isFirstLaunch {
			// First launch: Show celebratory ASCII art and borders
			// Get terminal width for responsive borders
			termWidth := io.TerminalWidth()
			if termWidth > 120 {
				termWidth = 120 // Cap at 120 for readability
			}
			border := strings.Repeat("═", termWidth)

			// Print success box with ASCII art
			fmt.Fprintln(io.Out)
			fmt.Fprintln(io.Out, border)
			fmt.Fprintln(io.Out)

			// Print ASCII art with purple = characters
			successArt := `                                                %%@
                                               @%%@
                                                @@
                                                @@
                                                @@
                                               @@
                      %%#**=+%%%%              @@
                  %#+====-     =*+*%%         @@@
               %#+======-        :+==#%       @@
              %*========.          -+==*%    @@@
            %#+========-             *==+%   @@@
            #*=========.              ++=+% @@@
           %#+========+               .*==*%@@@
           %#=========+     ..    ..-..=*=+%@@
           %#=========+.  :: :     ..   *=+%@
           %#+========+:            .:  #=+#
           %%%#+======+=             .=:*=+#
           @@%+=======++.           :=-++=+%
           @@%#++======+-       :--=*. #==*%
          @@  %#*++====++:      .+#*- ++=*%
         @@    @%#*+++++*+.          +*=*%
        @@       @%*****+*=         +*+#%
       @@@         @%#****#:       +*+%@
       @@@          @@%%***%.     =**%%
         @@@@@@@@@@@ @@@@#**% ...=##%
                          %##*::+%%@
                           @#%=#%@
                           @@%%@
                          %%#%%@
                        %##**+#*%
                        ##**+*#*%
                         %%***#%@`

			// Replace = with purple =
			successArtColored := strings.ReplaceAll(successArt, "=", colorize.Purple("="))
			fmt.Fprintln(io.Out, successArtColored)

			fmt.Fprintln(io.Out)
			fmt.Fprintf(io.Out, "%s\n", colorize.Bold("🎉  SUCCESS! Your app is live and ready to use!  🎉"))
			fmt.Fprintln(io.Out)
			fmt.Fprintf(io.Out, "%s %s\n", colorize.Bold("Visit:"), colorize.Bold(colorize.Purple(appURL.String())))
			fmt.Fprintln(io.Out)
			fmt.Fprintln(io.Out, border)
			fmt.Fprintln(io.Out)
		} else {
			// Regular deploy: Simple, reliable output
			fmt.Fprintln(io.Out)
			fmt.Fprintf(io.Out, "Visit your newly deployed app at %s\n", colorize.Green(appURL.String()))
			fmt.Fprintln(io.Out)
		}
=======
		// Get terminal width for responsive borders
		termWidth := io.TerminalWidth()
		if termWidth > 120 {
			termWidth = 120 // Cap at 120 for readability
		}
		border := strings.Repeat("═", termWidth)

		// Print success box with ASCII art
		fmt.Fprintln(io.Out)
		fmt.Fprintln(io.Out, border)
		fmt.Fprintln(io.Out)

		// Print ASCII art with purple = characters
		successArt := `                                                %%@
                                               @%%@
                                                @@
                                                @@
                                                @@
                                               @@
                      %%#**=+%%%%              @@
                  %#+====-     =*+*%%         @@@
               %#+======-        :+==#%       @@
              %*========.          -+==*%    @@@
            %#+========-             *==+%   @@@
            #*=========.              ++=+% @@@
           %#+========+               .*==*%@@@
           %#=========+     ..    ..-..=*=+%@@
           %#=========+.  :: :     ..   *=+%@
           %#+========+:            .:  #=+#
           %%%#+======+=             .=:*=+#
           @@%+=======++.           :=-++=+%
           @@%#++======+-       :--=*. #==*%
          @@  %#*++====++:      .+#*- ++=*%
         @@    @%#*+++++*+.          +*=*%
        @@       @%*****+*=         +*+#%
       @@@         @%#****#:       +*+%@
       @@@          @@%%***%.     =**%%
         @@@@@@@@@@@ @@@@#**% ...=##%
                          %##*::+%%@
                           @#%=#%@
                           @@%%@
                          %%#%%@
                        %##**+#*%
                        ##**+*#*%
                         %%***#%@`

		// Replace = with purple =
		successArtColored := strings.ReplaceAll(successArt, "=", colorize.Purple("="))
		fmt.Fprintln(io.Out, successArtColored)

		fmt.Fprintln(io.Out)
		fmt.Fprintf(io.Out, "%s\n", colorize.Bold("🎉  SUCCESS! Your app is live and ready to use!  🎉"))
		fmt.Fprintln(io.Out)
		fmt.Fprintf(io.Out, "%s %s\n", colorize.Bold("Visit:"), colorize.Bold(colorize.Purple(appURL.String())))
		fmt.Fprintln(io.Out)
		fmt.Fprintln(io.Out, border)
		fmt.Fprintln(io.Out)
>>>>>>> 5f5f50ee
	} else if ip == "private" {
		fmt.Fprintf(io.Out, "\nYour your newly deployed app is available in the organizations' private network under http://%s.flycast\n", appName)
	} else if ip == "none" {
		fmt.Fprintf(io.Out, "\nYour app is deployed but does not have a public or private IP address\n")
	}

	return err
}

func parseDurationFlag(ctx context.Context, flagName string) (*time.Duration, error) {
	if !flag.IsSpecified(ctx, flagName) {
		return nil, nil
	}

	v := flag.GetString(ctx, flagName)
	if v == "none" {
		d := time.Duration(0)
		return &d, nil
	}

	duration, err := time.ParseDuration(v)
	if err == nil {
		return &duration, nil
	}

	if strings.Contains(err.Error(), "missing unit in duration") {
		asInt, err := strconv.Atoi(v)
		if err == nil {
			duration = time.Duration(asInt) * time.Second
			return &duration, nil
		}
	}

	return nil, fmt.Errorf("invalid duration value %v used for --%s flag: valid options are a number of seconds, number with time unit (i.e.: 5m, 180s) or 'none'", v, flagName)
}

// in a rare twist, the guest param takes precedence over CLI flags!
func deployToMachines(
	ctx context.Context,
	cfg *appconfig.Config,
	app *fly.AppCompact,
	img *imgsrc.DeploymentImage,
) (err error) {
	var io = iostreams.FromContext(ctx)

	ctx, span := tracing.GetTracer().Start(ctx, "deploy_to_machines")
	defer span.End()
	// It's important to push appConfig into context because MachineDeployment will fetch it from there
	ctx = appconfig.WithConfig(ctx, cfg)

	startTime := time.Now()
	var status metrics.DeployStatusPayload

	metrics.Started(ctx, "deploy")
	// TODO: remove this once there is nothing upstream using it
	metrics.Started(ctx, "deploy_machines")

	defer func() {
		if err != nil {
			status.Error = err.Error()
		}
		status.TraceID = span.SpanContext().TraceID().String()
		status.Duration = time.Since(startTime)
		metrics.DeployStatus(ctx, status)
		metrics.Status(ctx, "deploy_machines", err == nil)
	}()

	releaseCmdTimeout, err := parseDurationFlag(ctx, "release-command-timeout")
	if err != nil {
		return err
	}

	waitTimeout, err := parseDurationFlag(ctx, "wait-timeout")
	if err != nil {
		return err
	}

	leaseTimeout, err := parseDurationFlag(ctx, "lease-timeout")
	if err != nil {
		return err
	}

	files, err := command.FilesFromCommand(ctx)
	if err != nil {
		return err
	}

	guest, err := flag.GetMachineGuest(ctx, nil)
	if err != nil {
		return err
	}

	excludeRegions := make(map[string]bool)
	for _, r := range flag.GetNonEmptyStringSlice(ctx, "exclude-regions") {
		excludeRegions[r] = true
	}

	onlyRegions := make(map[string]bool)
	for _, r := range flag.GetNonEmptyStringSlice(ctx, "regions") {
		onlyRegions[r] = true
	}

	excludeMachines := make(map[string]bool)
	for _, r := range flag.GetNonEmptyStringSlice(ctx, "exclude-machines") {
		excludeMachines[r] = true
	}

	onlyMachines := make(map[string]bool)
	for _, r := range flag.GetNonEmptyStringSlice(ctx, "only-machines") {
		onlyMachines[r] = true
	}

	processGroups := make(map[string]bool)
	for _, r := range flag.GetNonEmptyStringSlice(ctx, "process-groups") {
		processGroups[r] = true
	}

	// We default the flag to 0.33 so that --help can show the actual default value,
	// but internally we want to differentiate between the flag being specified and not.
	// We use 0.0 to denote unspecified, as that value is invalid for maxUnavailable.
	var maxUnavailable *float64 = nil
	if flag.IsSpecified(ctx, "max-unavailable") {
		maxUnavailable = fly.Pointer(flag.GetFloat64(ctx, "max-unavailable"))
		// Validation to ensure that 0.0 is *purely* the "unspecified" value
		if *maxUnavailable <= 0 {
			return fmt.Errorf("the value for --max-unavailable must be > 0")
		}
	}

	maxConcurrent := flag.GetInt(ctx, "max-concurrent")
	immediateMaxConcurrent := flag.GetInt(ctx, "immediate-max-concurrent")
	if maxConcurrent == defaultMaxConcurrent && immediateMaxConcurrent != defaultMaxConcurrent {
		maxConcurrent = immediateMaxConcurrent
	}

	status.AppName = app.Name
	status.OrgSlug = app.Organization.Slug
	status.Image = img.Tag
	status.Strategy = cfg.DeployStrategy()
	if flag.GetString(ctx, "strategy") != "" {
		status.Strategy = flag.GetString(ctx, "strategy")
	}

	if flag.IsSpecified(ctx, "primary-region") {
		status.PrimaryRegion = flag.GetString(ctx, "primary-region")
	} else {
		status.PrimaryRegion = cfg.PrimaryRegion
	}

	status.FlyctlVersion = buildinfo.Info().Version.String()

	retriesFlag := flag.GetString(ctx, "deploy-retries")
	deployRetries := 0

	switch retriesFlag {
	case "auto":
		ldClient := launchdarkly.ClientFromContext(ctx)
		retries := ldClient.GetFeatureFlagValue("deploy-retries", 0.0).(float64)
		deployRetries = int(retries)

	default:
		var invalidRetriesErr = fmt.Errorf("--deploy-retries must be set to a positive integer, 0, or 'auto'")
		retries, err := strconv.Atoi(retriesFlag)
		if err != nil {
			return invalidRetriesErr
		}
		if retries < 0 {
			return invalidRetriesErr
		}

		span.SetAttributes(attribute.Int("set_deploy_retries", retries))
		deployRetries = retries
	}

	var ip = "public"
	if flag.GetBool(ctx, "flycast") || flag.GetBool(ctx, "attach") {
		ip = "private"
	} else if flag.GetBool(ctx, "no-public-ips") {
		ip = "none"
	}

	args := MachineDeploymentArgs{
		AppCompact:            app,
		DeploymentImage:       img.Tag,
		Strategy:              flag.GetString(ctx, "strategy"),
		EnvFromFlags:          flag.GetStringArray(ctx, "env"),
		PrimaryRegionFlag:     status.PrimaryRegion,
		SkipSmokeChecks:       flag.GetDetach(ctx) || !flag.GetBool(ctx, "smoke-checks"),
		SkipHealthChecks:      flag.GetDetach(ctx),
		SkipDNSChecks:         flag.GetDetach(ctx) || !flag.GetBool(ctx, "dns-checks"),
		SkipReleaseCommand:    flag.GetBool(ctx, "skip-release-command"),
		WaitTimeout:           waitTimeout,
		StopSignal:            flag.GetString(ctx, "signal"),
		ReleaseCmdTimeout:     releaseCmdTimeout,
		LeaseTimeout:          leaseTimeout,
		MaxUnavailable:        maxUnavailable,
		Guest:                 guest,
		IncreasedAvailability: flag.GetBool(ctx, "ha"),
		AllocIP:               ip,
		Org:                   app.Organization.Slug,
		UpdateOnly:            flag.GetBool(ctx, "update-only"),
		Files:                 files,
		ExcludeRegions:        excludeRegions,
		OnlyRegions:           onlyRegions,
		ExcludeMachines:       excludeMachines,
		OnlyMachines:          onlyMachines,
		MaxConcurrent:         maxConcurrent,
		VolumeInitialSize:     flag.GetInt(ctx, "volume-initial-size"),
		ProcessGroups:         processGroups,
		DeployRetries:         deployRetries,
		BuildID:               img.BuildID,
		BuilderID:             img.BuilderID,
	}

	var path = flag.GetString(ctx, "export-manifest")
	switch {
	case path == "-":
		manifest := NewManifest(app.Name, cfg, args)

		return manifest.Encode(io.Out)

	case path != "":
		if !strings.HasSuffix(path, ".json") {
			path += ".json"
		}
		manifest := NewManifest(app.Name, cfg, args)

		if err = manifest.WriteToFile(path); err != nil {
			return err
		}
		fmt.Fprintf(io.Out, "Deploy manifest saved to %s\n", path)
		return nil
	}

	md, err := NewMachineDeployment(ctx, args)
	if err != nil {
		sentry.CaptureExceptionWithAppInfo(ctx, err, "deploy", app)
		return err
	}

	err = md.DeployMachinesApp(ctx)
	if err != nil {
		sentry.CaptureExceptionWithAppInfo(ctx, err, "deploy", app)
	}
	return err
}

// determineAppConfig fetches the app config from a local file, or in its absence, from the API
func determineAppConfig(ctx context.Context) (cfg *appconfig.Config, err error) {
	io := iostreams.FromContext(ctx)
	tb := render.NewTextBlock(ctx, "Verifying app config")
	appName := appconfig.NameFromContext(ctx)
	ctx, span := tracing.GetTracer().Start(ctx, "get_app_config")
	defer span.End()

	if cfg = appconfig.ConfigFromContext(ctx); cfg == nil {
		cfg, err = appconfig.FromRemoteApp(ctx, appName)
		if err != nil {
			tracing.RecordError(span, err, "get config from remote")
			return nil, err
		}
	}

	if env := flag.GetStringArray(ctx, "env"); len(env) > 0 {
		parsedEnv, err := cmdutil.ParseKVStringsToMap(env)
		if err != nil {
			tracing.RecordError(span, err, "parse env")
			return nil, fmt.Errorf("failed parsing environment: %w", err)
		}
		cfg.SetEnvVariables(parsedEnv)
	}

	// Always prefer the app name passed via --app
	if appName != "" {
		cfg.AppName = appName
	}

	err, extraInfo := cfg.Validate(ctx)
	if extraInfo != "" {
		fmt.Fprint(io.Out, extraInfo)
	}
	if err != nil {
		tracing.RecordError(span, err, "validate config")
		return nil, err
	}

	if cfg.Deploy != nil && cfg.Deploy.Strategy != "rolling" && cfg.Deploy.Strategy != "canary" && cfg.Deploy.MaxUnavailable != nil {
		if !config.FromContext(ctx).JSONOutput {
			fmt.Fprintf(io.Out, "Warning: max-unavailable set for non-rolling strategy '%s', ignoring\n", cfg.Deploy.Strategy)
		}
	}

	tb.Done("Verified app config")
	return cfg, nil
}<|MERGE_RESOLUTION|>--- conflicted
+++ resolved
@@ -410,77 +410,6 @@
 		ip = "none"
 	}
 	if appURL := appConfig.URL(); appURL != nil && ip == "public" {
-<<<<<<< HEAD
-		// Check if this is a first launch (celebratory mode) or regular deploy (simple mode)
-		isFirstLaunch, _ := ctx.Value("isFirstLaunch").(bool)
-		colorize := io.ColorScheme()
-
-		if isFirstLaunch {
-			// First launch: Show celebratory ASCII art and borders
-			// Get terminal width for responsive borders
-			termWidth := io.TerminalWidth()
-			if termWidth > 120 {
-				termWidth = 120 // Cap at 120 for readability
-			}
-			border := strings.Repeat("═", termWidth)
-
-			// Print success box with ASCII art
-			fmt.Fprintln(io.Out)
-			fmt.Fprintln(io.Out, border)
-			fmt.Fprintln(io.Out)
-
-			// Print ASCII art with purple = characters
-			successArt := `                                                %%@
-                                               @%%@
-                                                @@
-                                                @@
-                                                @@
-                                               @@
-                      %%#**=+%%%%              @@
-                  %#+====-     =*+*%%         @@@
-               %#+======-        :+==#%       @@
-              %*========.          -+==*%    @@@
-            %#+========-             *==+%   @@@
-            #*=========.              ++=+% @@@
-           %#+========+               .*==*%@@@
-           %#=========+     ..    ..-..=*=+%@@
-           %#=========+.  :: :     ..   *=+%@
-           %#+========+:            .:  #=+#
-           %%%#+======+=             .=:*=+#
-           @@%+=======++.           :=-++=+%
-           @@%#++======+-       :--=*. #==*%
-          @@  %#*++====++:      .+#*- ++=*%
-         @@    @%#*+++++*+.          +*=*%
-        @@       @%*****+*=         +*+#%
-       @@@         @%#****#:       +*+%@
-       @@@          @@%%***%.     =**%%
-         @@@@@@@@@@@ @@@@#**% ...=##%
-                          %##*::+%%@
-                           @#%=#%@
-                           @@%%@
-                          %%#%%@
-                        %##**+#*%
-                        ##**+*#*%
-                         %%***#%@`
-
-			// Replace = with purple =
-			successArtColored := strings.ReplaceAll(successArt, "=", colorize.Purple("="))
-			fmt.Fprintln(io.Out, successArtColored)
-
-			fmt.Fprintln(io.Out)
-			fmt.Fprintf(io.Out, "%s\n", colorize.Bold("🎉  SUCCESS! Your app is live and ready to use!  🎉"))
-			fmt.Fprintln(io.Out)
-			fmt.Fprintf(io.Out, "%s %s\n", colorize.Bold("Visit:"), colorize.Bold(colorize.Purple(appURL.String())))
-			fmt.Fprintln(io.Out)
-			fmt.Fprintln(io.Out, border)
-			fmt.Fprintln(io.Out)
-		} else {
-			// Regular deploy: Simple, reliable output
-			fmt.Fprintln(io.Out)
-			fmt.Fprintf(io.Out, "Visit your newly deployed app at %s\n", colorize.Green(appURL.String()))
-			fmt.Fprintln(io.Out)
-		}
-=======
 		// Get terminal width for responsive borders
 		termWidth := io.TerminalWidth()
 		if termWidth > 120 {
@@ -538,7 +467,6 @@
 		fmt.Fprintln(io.Out)
 		fmt.Fprintln(io.Out, border)
 		fmt.Fprintln(io.Out)
->>>>>>> 5f5f50ee
 	} else if ip == "private" {
 		fmt.Fprintf(io.Out, "\nYour your newly deployed app is available in the organizations' private network under http://%s.flycast\n", appName)
 	} else if ip == "none" {
