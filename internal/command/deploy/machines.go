package deploy

import (
	"context"
	"errors"
	"fmt"
	"strconv"
	"strings"
	"sync"
	"time"

	"github.com/Khan/genqlient/graphql"
<<<<<<< HEAD
=======
	"github.com/google/shlex"
>>>>>>> 52019b37
	"github.com/jpillora/backoff"
	"github.com/morikuni/aec"
	"github.com/superfly/flyctl/api"
	"github.com/superfly/flyctl/client"
	"github.com/superfly/flyctl/flaps"
	"github.com/superfly/flyctl/gql"
	"github.com/superfly/flyctl/internal/app"
	"github.com/superfly/flyctl/internal/build/imgsrc"
	"github.com/superfly/flyctl/internal/prompt"
	"github.com/superfly/flyctl/internal/render"
	"github.com/superfly/flyctl/iostreams"
	"github.com/superfly/flyctl/terminal"
)

const DefaultWaitTimeout = 120 * time.Second
const DefaultLeaseTtl = 30 * time.Minute

// FIXME: move a lot of this stuff to internal/machine pkg... maybe all of it?
type MachineDeployment interface {
	DeployMachinesApp(context.Context) error
}

type MachineDeploymentArgs struct {
	DeploymentImage      *imgsrc.DeploymentImage
	Strategy             string
<<<<<<< HEAD
=======
	Launching            bool
>>>>>>> 52019b37
	EnvFromFlags         []string
	PrimaryRegionFlag    string
	AutoConfirmMigration bool
	BuildOnly            bool
	SkipHealthChecks     bool
	RestartOnly          bool
	WaitTimeout          time.Duration
	LeaseTimeout         time.Duration
}

type machineDeployment struct {
<<<<<<< HEAD
	gqlClient                    graphql.Client
	flapsClient                  *flaps.Client
	io                           *iostreams.IOStreams
	colorize                     *iostreams.ColorScheme
	app                          *api.AppCompact
	appConfig                    *app.Config
	img                          *imgsrc.DeploymentImage
	machineSet                   MachineSet
	releaseCommandMachine        MachineSet
	releaseCommand               string
	volumeName                   string
	volumeDestination            string
	appChecksForMachines         map[string]api.MachineCheck
	appCmdAndServicesForMachines map[string]app.CmdAndMachineServices
	strategy                     string
	releaseId                    string
	releaseVersion               int
	autoConfirmAppsV2Migration   bool
	skipHealthChecks             bool
	restartOnly                  bool
	waitTimeout                  time.Duration
	leaseTimeout                 time.Duration
=======
	apiClient                  *api.Client
	gqlClient                  graphql.Client
	flapsClient                *flaps.Client
	io                         *iostreams.IOStreams
	colorize                   *iostreams.ColorScheme
	app                        *api.AppCompact
	appConfig                  *app.Config
	processConfigs             map[string]app.ProcessConfig
	img                        *imgsrc.DeploymentImage
	machineSet                 MachineSet
	releaseCommandMachine      MachineSet
	releaseCommand             []string
	volumeDestination          string
	strategy                   string
	releaseId                  string
	releaseVersion             int
	launching                  bool
	autoConfirmAppsV2Migration bool
	skipHealthChecks           bool
	restartOnly                bool
	waitTimeout                time.Duration
	leaseTimeout               time.Duration
>>>>>>> 52019b37
}

type MachineSet interface {
	AcquireLeases(context.Context, time.Duration) error
	ReleaseLeases(context.Context) error
	IsEmpty() bool
	GetMachines() []LeasableMachine
}

type machineSet struct {
	machines []LeasableMachine
}

type LeasableMachine interface {
	Machine() *api.Machine
	HasLease() bool
	AcquireLease(context.Context, time.Duration) error
	ReleaseLease(context.Context) error
	Update(context.Context, api.LaunchMachineInput) error
	Start(context.Context) error
	Destroy(context.Context, bool) error
	WaitForState(context.Context, string, time.Duration) error
	WaitForHealthchecksToPass(context.Context, time.Duration) error
	WaitForEventTypeAfterType(context.Context, string, string, time.Duration) (*api.MachineEvent, error)
	FormattedMachineId() string
}

type leasableMachine struct {
	flapsClient     *flaps.Client
	io              *iostreams.IOStreams
	colorize        *iostreams.ColorScheme
	machine         *api.Machine
	leaseNonce      string
	leaseExpiration time.Time
	destroyed       bool
}

func NewLeasableMachine(flapsClient *flaps.Client, io *iostreams.IOStreams, machine *api.Machine) LeasableMachine {
	return &leasableMachine{
		flapsClient: flapsClient,
		io:          io,
		colorize:    io.ColorScheme(),
		machine:     machine,
	}
}

func (lm *leasableMachine) Update(ctx context.Context, input api.LaunchMachineInput) error {
	if lm.IsDestroyed() {
		return fmt.Errorf("error cannot update machine %s that was already destroyed", lm.machine.ID)
	}
	if !lm.HasLease() {
		return fmt.Errorf("no current lease for machine %s", lm.machine.ID)
	}
	updateMachine, err := lm.flapsClient.Update(ctx, input, lm.leaseNonce)
	if err != nil {
		return err
	}
	lm.machine = updateMachine
	return nil
}

func (lm *leasableMachine) Destroy(ctx context.Context, kill bool) error {
	if lm.IsDestroyed() {
		return nil
	}
	input := api.RemoveMachineInput{
		ID:   lm.machine.ID,
		Kill: kill,
	}
	err := lm.flapsClient.Destroy(ctx, input)
	if err != nil {
		return err
	}
	lm.destroyed = true
	return nil
}

func (md *machineDeployment) logClearLinesAbove(count int) {
	if md.io.IsInteractive() {
		builder := aec.EmptyBuilder
		str := builder.Up(uint(count)).EraseLine(aec.EraseModes.All).ANSI
		fmt.Fprint(md.io.ErrOut, str.String())
	}
}

func (lm *leasableMachine) FormattedMachineId() string {
	res := lm.Machine().ID
	if lm.Machine().Config.Metadata == nil {
		return res
	}
<<<<<<< HEAD
	procGroup, present := lm.Machine().Config.Metadata[api.MachineConfigMetadataKeyFlyProcessGroup]
	if !present {
=======
	procGroup := lm.Machine().Config.Metadata[api.MachineConfigMetadataKeyFlyProcessGroup]
	if procGroup == "" || lm.Machine().IsFlyAppsReleaseCommand() {
>>>>>>> 52019b37
		return res
	}
	return fmt.Sprintf("%s [%s]", res, procGroup)
}

func (lm *leasableMachine) logClearLinesAbove(count int) {
	if lm.io.IsInteractive() {
		builder := aec.EmptyBuilder
		str := builder.Up(uint(count)).EraseLine(aec.EraseModes.All).ANSI
		fmt.Fprint(lm.io.ErrOut, str.String())
	}
}

func (lm *leasableMachine) logStatusWaiting(desired string) {
	fmt.Fprintf(lm.io.ErrOut, "  Waiting for %s to have state: %s\n",
		lm.colorize.Bold(lm.FormattedMachineId()),
		lm.colorize.Yellow(desired),
	)
}

func (lm *leasableMachine) logStatusFinished(current string) {
	fmt.Fprintf(lm.io.ErrOut, "  Machine %s has state: %s\n",
		lm.colorize.Bold(lm.FormattedMachineId()),
		lm.colorize.Green(current),
	)
}

func (lm *leasableMachine) logHealthCheckStatus(status *api.HealthCheckStatus) {
	if status == nil {
		return
	}
	resColor := lm.colorize.Green
	if status.Passing != status.Total {
		resColor = lm.colorize.Yellow
	}
	fmt.Fprintf(lm.io.ErrOut, "  Waiting for %s to become healthy: %s\n",
		lm.colorize.Bold(lm.FormattedMachineId()),
		resColor(fmt.Sprintf("%d/%d", status.Passing, status.Total)),
	)
}

func (lm *leasableMachine) Start(ctx context.Context) error {
	if lm.IsDestroyed() {
		return fmt.Errorf("error cannot start machine %s that was already destroyed", lm.machine.ID)
	}
	if lm.HasLease() {
		return fmt.Errorf("error cannot start machine %s because it has a lease expiring at %s", lm.machine.ID, lm.leaseExpiration.Format(time.RFC3339))
	}
	lm.logStatusWaiting(api.MachineStateStarted)
	_, err := lm.flapsClient.Start(ctx, lm.machine.ID)
	if err != nil {
		return err
	}
	return nil
}

func (lm *leasableMachine) WaitForState(ctx context.Context, desiredState string, timeout time.Duration) error {
	waitCtx, cancel := context.WithTimeout(ctx, timeout)
	defer cancel()
	b := &backoff.Backoff{
		Min:    500 * time.Millisecond,
		Max:    2 * time.Second,
		Factor: 2,
		Jitter: true,
	}
	lm.logClearLinesAbove(1)
	lm.logStatusWaiting(desiredState)
	for {
		err := lm.flapsClient.Wait(waitCtx, lm.Machine(), desiredState, timeout)
		switch {
		case errors.Is(err, context.Canceled):
			return err
		case errors.Is(err, context.DeadlineExceeded):
			return fmt.Errorf("timeout reached waiting for machine to %s %w", desiredState, err)
		case err != nil:
			time.Sleep(b.Duration())
			continue
		}
		lm.logClearLinesAbove(1)
		lm.logStatusFinished(desiredState)
		return nil
	}
}

func (lm *leasableMachine) WaitForHealthchecksToPass(ctx context.Context, timeout time.Duration) error {
	if lm.machine.Config.Checks == nil {
		return nil
	}
	waitCtx, cancel := context.WithTimeout(ctx, timeout)
	defer cancel()
	shortestInterval := 120 * time.Second
	for _, c := range lm.Machine().Config.Checks {
		ci := c.Interval.Duration
		if ci < shortestInterval {
			shortestInterval = ci
		}
	}
	b := &backoff.Backoff{
		Min:    shortestInterval / 2,
		Max:    2 * shortestInterval,
		Factor: 2,
		Jitter: true,
	}
	printedFirst := false
	for {
		updateMachine, err := lm.flapsClient.Get(waitCtx, lm.Machine().ID)
		switch {
		case errors.Is(err, context.Canceled):
			return err
		case errors.Is(err, context.DeadlineExceeded):
			return fmt.Errorf("timeout reached waiting for healthchecks to pass for machine %s %w", lm.Machine().ID, err)
		case err != nil:
			return fmt.Errorf("error getting machine %s from api: %w", lm.Machine().ID, err)
		case !updateMachine.HealthCheckStatus().AllPassing():
			if !printedFirst || lm.io.IsInteractive() {
				lm.logClearLinesAbove(1)
				lm.logHealthCheckStatus(updateMachine.HealthCheckStatus())
				printedFirst = true
			}
			time.Sleep(b.Duration())
			continue
		}
		lm.logClearLinesAbove(1)
		lm.logHealthCheckStatus(updateMachine.HealthCheckStatus())
		return nil
	}
}

// waits for an eventType1 type event to show up after we see a eventType2 event, and returns it
func (lm *leasableMachine) WaitForEventTypeAfterType(ctx context.Context, eventType1, eventType2 string, timeout time.Duration) (*api.MachineEvent, error) {
	waitCtx, cancel := context.WithTimeout(ctx, timeout)
	defer cancel()
	b := &backoff.Backoff{
		Min:    500 * time.Millisecond,
		Max:    2 * time.Second,
		Factor: 2,
		Jitter: true,
	}
	lm.logClearLinesAbove(1)
	fmt.Fprintf(lm.io.ErrOut, "  Waiting for %s to get %s event\n",
		lm.colorize.Bold(lm.FormattedMachineId()),
		lm.colorize.Yellow(eventType1),
	)
	for {
		updateMachine, err := lm.flapsClient.Get(waitCtx, lm.Machine().ID)
		switch {
		case errors.Is(err, context.Canceled):
			return nil, err
		case errors.Is(err, context.DeadlineExceeded):
			return nil, fmt.Errorf("timeout reached waiting for healthchecks to pass for machine %s %w", lm.Machine().ID, err)
		case err != nil:
			return nil, fmt.Errorf("error getting machine %s from api: %w", lm.Machine().ID, err)
		}
		exitEvent := updateMachine.GetLatestEventOfTypeAfterType(eventType1, eventType2)
		if exitEvent != nil {
			return exitEvent, nil
		} else {
			time.Sleep(b.Duration())
		}
	}
}

func (lm *leasableMachine) Machine() *api.Machine {
	return lm.machine
}

func (lm *leasableMachine) HasLease() bool {
	return lm.leaseNonce != "" && lm.leaseExpiration.After(time.Now())
}

func (lm *leasableMachine) IsDestroyed() bool {
	return lm.destroyed
}

func (lm *leasableMachine) AcquireLease(ctx context.Context, duration time.Duration) error {
	if lm.HasLease() {
		return nil
	}
	seconds := int(duration.Seconds())
	lease, err := lm.flapsClient.AcquireLease(ctx, lm.machine.ID, &seconds)
	if err != nil {
		return err
	}
	if lease.Status != "success" {
		return fmt.Errorf("did not acquire lease for machine %s status: %s code: %s message: %s", lm.machine.ID, lease.Status, lease.Code, lease.Message)
	}
	if lease.Data == nil {
		return fmt.Errorf("missing data from lease response for machine %s, assuming not successful", lm.machine.ID)
	}
	lm.leaseNonce = lease.Data.Nonce
	lm.leaseExpiration = time.Unix(lease.Data.ExpiresAt, 0)
	return nil
}

func (lm *leasableMachine) ReleaseLease(ctx context.Context) error {
	if !lm.HasLease() {
		lm.resetLease()
		return nil
	}
	// don't bother releasing expired leases in the backend. allow for some clock skew between flyctl and flaps.
	if time.Since(lm.leaseExpiration) > 5*time.Second {
		lm.resetLease()
		return nil
	}
	err := lm.flapsClient.ReleaseLease(ctx, lm.machine.ID, lm.leaseNonce)
	if err != nil {
		terminal.Warnf("failed to release lease for machine %s (expires at %s): %v\n", lm.machine.ID, lm.leaseExpiration.Format(time.RFC3339), err)
		lm.resetLease()
		return err
	}
	lm.resetLease()
	return nil
}

func (lm *leasableMachine) resetLease() {
	lm.leaseNonce = ""
	lm.leaseExpiration = time.Time{}
}

func NewMachineSet(flapsClient *flaps.Client, io *iostreams.IOStreams, machines []*api.Machine) MachineSet {
	leaseMachines := make([]LeasableMachine, 0)
	for _, m := range machines {
		leaseMachines = append(leaseMachines, NewLeasableMachine(flapsClient, io, m))
	}
	return &machineSet{
		machines: leaseMachines,
	}
}

func (ms *machineSet) IsEmpty() bool {
	return len(ms.machines) == 0
}

func (ms *machineSet) GetMachines() []LeasableMachine {
	return ms.machines
}

func (ms *machineSet) AcquireLeases(ctx context.Context, duration time.Duration) error {
	results := make(chan error, len(ms.machines))
	var wg sync.WaitGroup
	for _, m := range ms.machines {
		wg.Add(1)
		go func(m LeasableMachine) {
			defer wg.Done()
			results <- m.AcquireLease(ctx, duration)
		}(m)
	}
	go func() {
		wg.Wait()
		close(results)
	}()
	hadError := false
	for err := range results {
		if err != nil {
			hadError = true
			terminal.Warnf("failed to acquire lease: %v\n", err)
		}
	}
	if hadError {
		if err := ms.ReleaseLeases(ctx); err != nil {
			terminal.Warnf("error releasing machine leases: %v\n", err)
		}
		return fmt.Errorf("error acquiring leases on all machines")
	}
	return nil
}

func (ms *machineSet) ReleaseLeases(ctx context.Context) error {
	// when context is canceled, take 500ms to attempt to release the leases
	contextWasAlreadyCanceled := errors.Is(ctx.Err(), context.Canceled)
	if contextWasAlreadyCanceled {
		var cancel context.CancelFunc
		cancelTimeout := 500 * time.Millisecond
		ctx, cancel = context.WithTimeout(context.TODO(), cancelTimeout)
		terminal.Infof("detected canceled context and allowing %s to release machine leases\n", cancelTimeout)
		defer cancel()
	}

	results := make(chan error, len(ms.machines))
	var wg sync.WaitGroup
	for _, m := range ms.machines {
		wg.Add(1)
		go func(m LeasableMachine) {
			defer wg.Done()
			results <- m.ReleaseLease(ctx)
		}(m)
	}
	go func() {
		wg.Wait()
		close(results)
	}()
	hadError := false
	for err := range results {
		contextTimedOutOrCanceled := errors.Is(err, context.DeadlineExceeded) || errors.Is(err, context.Canceled)
		if err != nil && (!contextWasAlreadyCanceled || !contextTimedOutOrCanceled) {
			hadError = true
			terminal.Warnf("failed to release lease: %v\n", err)
		}
	}
	if hadError {
		return fmt.Errorf("error releasing leases on machines")
	}
	return nil
}

func NewMachineDeployment(ctx context.Context, args MachineDeploymentArgs) (MachineDeployment, error) {
	if !args.RestartOnly && args.DeploymentImage == nil {
		return nil, fmt.Errorf("BUG: machines deployment created without specifying the image")
	}
	if args.RestartOnly && args.DeploymentImage != nil {
		return nil, fmt.Errorf("BUG: restartOnly machines deployment created and specified an image")
	}
	appConfig, err := determineAppConfig(ctx, args.EnvFromFlags, args.PrimaryRegionFlag)
	if err != nil {
		return nil, err
	}
	if appConfig.Env == nil {
		appConfig.Env = map[string]string{}
	}
	err = appConfig.Validate()
	if err != nil {
		return nil, err
	}
<<<<<<< HEAD
=======
	if len(appConfig.Statics) > 0 {
		return nil, fmt.Errorf("error [statics] are not yet supported when deploying to machines; remove the [statics] section from fly.toml")
	}
>>>>>>> 52019b37
	app, err := client.FromContext(ctx).API().GetAppCompact(ctx, appConfig.AppName)
	if err != nil {
		return nil, err
	}
	flapsClient, err := flaps.New(ctx, app)
	if err != nil {
		return nil, err
	}
<<<<<<< HEAD
	releaseCmd := ""
	if appConfig.Deploy != nil {
		releaseCmd = appConfig.Deploy.ReleaseCommand
=======
	var releaseCmd []string
	if appConfig.Deploy != nil {
		releaseCmd, err = shlex.Split(appConfig.Deploy.ReleaseCommand)
		if err != nil {
			return nil, err
		}
>>>>>>> 52019b37
	}
	waitTimeout := args.WaitTimeout
	if waitTimeout == 0 {
		waitTimeout = DefaultWaitTimeout
	}
	leaseTimeout := args.LeaseTimeout
	if leaseTimeout == 0 {
		leaseTimeout = DefaultLeaseTtl
	}
	if waitTimeout != DefaultWaitTimeout || leaseTimeout != DefaultLeaseTtl || args.WaitTimeout == 0 || args.LeaseTimeout == 0 {
		terminal.Infof("Using wait timeout: %s and lease timeout: %s\n", waitTimeout, leaseTimeout)
	}
<<<<<<< HEAD
	io := iostreams.FromContext(ctx)
	md := &machineDeployment{
		gqlClient:                  client.FromContext(ctx).API().GenqClient,
=======
	processConfigs, err := appConfig.GetProcessConfigs(args.Launching)
	if err != nil {
		return nil, err
	}
	io := iostreams.FromContext(ctx)
	apiClient := client.FromContext(ctx).API()
	md := &machineDeployment{
		apiClient:                  apiClient,
		gqlClient:                  apiClient.GenqClient,
>>>>>>> 52019b37
		flapsClient:                flapsClient,
		io:                         io,
		colorize:                   io.ColorScheme(),
		app:                        app,
		appConfig:                  appConfig,
<<<<<<< HEAD
		img:                        args.DeploymentImage,
=======
		processConfigs:             processConfigs,
		img:                        args.DeploymentImage,
		launching:                  args.Launching,
>>>>>>> 52019b37
		autoConfirmAppsV2Migration: args.AutoConfirmMigration,
		skipHealthChecks:           args.SkipHealthChecks,
		restartOnly:                args.RestartOnly,
		waitTimeout:                waitTimeout,
		leaseTimeout:               leaseTimeout,
		releaseCommand:             releaseCmd,
	}
<<<<<<< HEAD
	md.setStrategy(args.Strategy)
	err = md.translateServicesAndChecksForMachines()
=======
	err = md.setStrategy(args.Strategy)
>>>>>>> 52019b37
	if err != nil {
		return nil, err
	}
	err = md.setVolumeConfig()
	if err != nil {
		return nil, err
	}
	err = md.setMachinesForDeployment(ctx)
	if err != nil {
		return nil, err
	}
	err = md.validateProcessesConfig()
	if err != nil {
		return nil, err
<<<<<<< HEAD
	}
	err = md.validateVolumeConfig()
	if err != nil {
		return nil, err
	}
	err = md.createReleaseInBackend(ctx)
	if err != nil {
		return nil, err
	}
=======
	}
	err = md.validateVolumeConfig()
	if err != nil {
		return nil, err
	}
	err = md.provisionIpsOnFirstDeploy(ctx)
	if err != nil {
		return nil, err
	}
	err = md.createReleaseInBackend(ctx)
	if err != nil {
		return nil, err
	}
>>>>>>> 52019b37
	return md, nil
}

func (md *machineDeployment) runReleaseCommand(ctx context.Context) error {
<<<<<<< HEAD
	if md.releaseCommand == "" || md.restartOnly {
=======
	if len(md.releaseCommand) == 0 || md.restartOnly {
>>>>>>> 52019b37
		return nil
	}
	io := iostreams.FromContext(ctx)
	fmt.Fprintf(io.ErrOut, "Running %s release_command: %s\n",
		md.colorize.Bold(md.app.Name),
		md.appConfig.Deploy.ReleaseCommand,
	)
	err := md.createOrUpdateReleaseCmdMachine(ctx)
	if err != nil {
		return fmt.Errorf("error running release_command machine: %w", err)
	}
	releaseCmdMachine := md.releaseCommandMachine.GetMachines()[0]
<<<<<<< HEAD
	defer func() {
		err := releaseCmdMachine.Destroy(ctx, true)
		if err != nil {
			terminal.Warnf("Error destroying release_command machine %s: %v\n", md.colorize.Bold(releaseCmdMachine.Machine().ID), err)
		}
	}()
=======
>>>>>>> 52019b37
	// FIXME: consolidate this wait stuff with deploy waits? Especially once we improve the outpu
	err = releaseCmdMachine.WaitForState(ctx, api.MachineStateStarted, md.waitTimeout)
	if err != nil {
		return fmt.Errorf("error waiting for release_command machine %s to start: %w", releaseCmdMachine.Machine().ID, err)
	}
	err = releaseCmdMachine.WaitForState(ctx, api.MachineStateStopped, md.waitTimeout)
	if err != nil {
		return fmt.Errorf("error waiting for release_command machine %s to finish running: %w", releaseCmdMachine.Machine().ID, err)
	}
	lastExitEvent, err := releaseCmdMachine.WaitForEventTypeAfterType(ctx, "exit", "start", md.waitTimeout)
	if err != nil {
		return fmt.Errorf("error finding the release_command machine %s exit event: %w", releaseCmdMachine.Machine().ID, err)
	}
	exitCode, err := lastExitEvent.Request.GetExitCode()
	if err != nil {
		return fmt.Errorf("error get release_command machine %s exit code: %w", releaseCmdMachine.Machine().ID, err)
	}
	if exitCode != 0 {
		fmt.Fprintf(md.io.ErrOut, "Error release_command failed running on machine %s with exit code %s. Check the logs at: https://fly.io/apps/%s/monitoring\n",
			md.colorize.Bold(releaseCmdMachine.Machine().ID), md.colorize.Red(strconv.Itoa(exitCode)), md.app.Name)
		return fmt.Errorf("error release_command machine %s exited with non-zero status of %d", releaseCmdMachine.Machine().ID, exitCode)
	}
	md.logClearLinesAbove(1)
	fmt.Fprintf(md.io.ErrOut, "  release_command %s completed successfully\n", md.colorize.Bold(releaseCmdMachine.Machine().ID))
	return nil
}

func (md *machineDeployment) DeployMachinesApp(ctx context.Context) error {
	err := md.runReleaseCommand(ctx)
	if err != nil {
		return fmt.Errorf("release command failed - aborting deployment. %w", err)
	}

	if md.machineSet.IsEmpty() {
		return md.createOneMachine(ctx)
	}

	err = md.machineSet.AcquireLeases(ctx, md.leaseTimeout)
	defer func() {
		err := md.machineSet.ReleaseLeases(ctx)
		if err != nil {
			terminal.Warnf("error releasing leases on machines: %v\n", err)
		}
	}()
	if err != nil {
		return err
	}

	// FIXME: handle deploy strategy: rolling, immediate, canary, bluegreen
<<<<<<< HEAD

	fmt.Fprintf(md.io.Out, "Deploying %s app with %s strategy\n", md.colorize.Bold(md.app.Name), md.strategy)
	for _, m := range md.machineSet.GetMachines() {
		launchInput := md.resolveUpdatedMachineConfig(m.Machine())
		fmt.Fprintf(md.io.ErrOut, "  Updating %s\n", md.colorize.Bold(m.FormattedMachineId()))
		err := m.Update(ctx, *launchInput)
		if err != nil {
			if md.strategy != "immediate" {
				return err
			} else {
				fmt.Printf("Continuing after error: %s\n", err)
			}
		}

=======

	fmt.Fprintf(md.io.Out, "Deploying %s app with %s strategy\n", md.colorize.Bold(md.app.Name), md.strategy)
	for _, m := range md.machineSet.GetMachines() {
		launchInput := md.resolveUpdatedMachineConfig(m.Machine())
		fmt.Fprintf(md.io.ErrOut, "  Updating %s\n", md.colorize.Bold(m.FormattedMachineId()))
		err := m.Update(ctx, *launchInput)
		if err != nil {
			if md.strategy != "immediate" {
				return err
			} else {
				fmt.Printf("Continuing after error: %s\n", err)
			}
		}

>>>>>>> 52019b37
		if md.strategy != "immediate" {
			err := m.WaitForState(ctx, api.MachineStateStarted, md.waitTimeout)
			if err != nil {
				return err
			}
		}

		if md.strategy != "immediate" && !md.skipHealthChecks {
			err := m.WaitForHealthchecksToPass(ctx, md.waitTimeout)
			// FIXME: combine this wait with the wait for start as one update line (or two per in noninteractive case)
			if err != nil {
				return err
<<<<<<< HEAD
=======
			} else {
				md.logClearLinesAbove(1)
				fmt.Fprintf(md.io.ErrOut, "  Machine %s update finished: %s\n",
					md.colorize.Bold(m.FormattedMachineId()),
					md.colorize.Green("success"),
				)
>>>>>>> 52019b37
			}
		}
	}

	fmt.Fprintf(md.io.ErrOut, "  Finished deploying\n")
	return nil
}

func (md *machineDeployment) createOneMachine(ctx context.Context) error {
	fmt.Fprintf(md.io.Out, "No machines in %s app, launching one new machine\n", md.colorize.Bold(md.app.Name))
	launchInput := md.resolveUpdatedMachineConfig(nil)
	newMachineRaw, err := md.flapsClient.Launch(ctx, *launchInput)
	newMachine := NewLeasableMachine(md.flapsClient, md.io, newMachineRaw)
	if err != nil {
		return fmt.Errorf("error creating a new machine machine: %w", err)
	}
	// FIXME: dry this up with release commands and non-empty update
	fmt.Fprintf(md.io.ErrOut, "  Created release_command machine %s\n", md.colorize.Bold(newMachineRaw.ID))
	if md.strategy != "immediate" {
		err := newMachine.WaitForState(ctx, api.MachineStateStarted, md.waitTimeout)
		if err != nil {
			return err
		}
	}
	if md.strategy != "immediate" && !md.skipHealthChecks {
		err := newMachine.WaitForHealthchecksToPass(ctx, md.waitTimeout)
		// FIXME: combine this wait with the wait for start as one update line (or two per in noninteractive case)
		if err != nil {
			return err
<<<<<<< HEAD
=======
		} else {
			md.logClearLinesAbove(1)
			fmt.Fprintf(md.io.ErrOut, "  Machine %s update finished: %s\n",
				md.colorize.Bold(newMachine.FormattedMachineId()),
				md.colorize.Green("success"),
			)
>>>>>>> 52019b37
		}
	}
	fmt.Fprintf(md.io.ErrOut, "  Finished deploying\n")
	return nil
}

func (md *machineDeployment) setMachinesForDeployment(ctx context.Context) error {
	machines, releaseCmdMachine, err := md.flapsClient.ListFlyAppsMachines(ctx)
	if err != nil {
		return err
	}

	// migrate non-platform machines into fly platform
	if len(machines) == 0 {
		terminal.Debug("Found no machines that are part of Fly Apps Platform. Check for other machines...")
		machines, err = md.flapsClient.ListActive(ctx)
		if err != nil {
			return err
		}
		if len(machines) > 0 {
			rows := make([][]string, 0)
			for _, machine := range machines {
				var volName string
				if machine.Config != nil && len(machine.Config.Mounts) > 0 {
					volName = machine.Config.Mounts[0].Volume
				}

				rows = append(rows, []string{
					machine.ID,
					machine.Name,
					machine.State,
					machine.Region,
					machine.ImageRefWithVersion(),
					machine.PrivateIP,
					volName,
					machine.CreatedAt,
					machine.UpdatedAt,
				})
			}
			terminal.Warnf("Found %d machines that are not part of the Fly Apps Platform:\n", len(machines))
			_ = render.Table(iostreams.FromContext(ctx).Out, fmt.Sprintf("%s machines", md.app.Name), rows, "ID", "Name", "State", "Region", "Image", "IP Address", "Volume", "Created", "Last Updated")
			if !md.autoConfirmAppsV2Migration {
				switch confirmed, err := prompt.Confirmf(ctx, "Migrate %d existing machines into Fly Apps Platform?", len(machines)); {
				case err == nil:
					if !confirmed {
						terminal.Info("Skipping machines migration to Fly Apps Platform and the deployment")
						md.machineSet = NewMachineSet(md.flapsClient, md.io, nil)
						return nil
					}
				case prompt.IsNonInteractive(err):
					return prompt.NonInteractiveError("not running interactively, use --auto-confirm flag to confirm")
				default:
					return err
				}
			}
			terminal.Infof("Migrating %d machines to the Fly Apps Platform\n", len(machines))
		}
	}

	md.machineSet = NewMachineSet(md.flapsClient, md.io, machines)
	var releaseCmdSet []*api.Machine
	if releaseCmdMachine != nil {
		releaseCmdSet = []*api.Machine{releaseCmdMachine}
	}
	md.releaseCommandMachine = NewMachineSet(md.flapsClient, md.io, releaseCmdSet)
	return nil
}

func (md *machineDeployment) createOrUpdateReleaseCmdMachine(ctx context.Context) error {
	if md.releaseCommandMachine.IsEmpty() {
		err := md.createReleaseCommandMachine(ctx)
		if err != nil {
			return err
		}
	} else {
		err := md.updateReleaseCommandMachine(ctx)
		if err != nil {
			return err
		}
	}
	return nil
}

func (md *machineDeployment) configureLaunchInputForReleaseCommand(launchInput *api.LaunchMachineInput) *api.LaunchMachineInput {
<<<<<<< HEAD
	launchInput.Config.Init.Cmd = strings.Split(md.releaseCommand, " ")
=======
	launchInput.Config.Init.Cmd = md.releaseCommand
>>>>>>> 52019b37
	launchInput.Config.Metadata[api.MachineConfigMetadataKeyFlyProcessGroup] = api.MachineProcessGroupFlyAppReleaseCommand
	launchInput.Config.Services = nil
	launchInput.Config.Checks = nil
	launchInput.Config.Restart = api.MachineRestart{
		Policy: api.MachineRestartPolicyNo,
	}
<<<<<<< HEAD
=======
	launchInput.Config.AutoDestroy = true
	launchInput.Config.DNS = &api.DNSConfig{SkipRegistration: true}
>>>>>>> 52019b37
	if md.appConfig.PrimaryRegion != "" {
		launchInput.Region = md.appConfig.PrimaryRegion
	}
	if _, present := launchInput.Config.Env["RELEASE_COMMAND"]; !present {
		launchInput.Config.Env["RELEASE_COMMAND"] = "1"
	}
	return launchInput
}
<<<<<<< HEAD

func (md *machineDeployment) createReleaseCommandMachine(ctx context.Context) error {
	if md.releaseCommand == "" || !md.releaseCommandMachine.IsEmpty() {
		return nil
	}
	launchInput := md.resolveUpdatedMachineConfig(nil)
	launchInput = md.configureLaunchInputForReleaseCommand(launchInput)
	releaseCmdMachine, err := md.flapsClient.Launch(ctx, *launchInput)
	if err != nil {
		return fmt.Errorf("error creating a release_command machine: %w", err)
	}
	fmt.Fprintf(md.io.ErrOut, "  Created release_command machine %s\n", md.colorize.Bold(releaseCmdMachine.ID))
	md.releaseCommandMachine = NewMachineSet(md.flapsClient, md.io, []*api.Machine{releaseCmdMachine})
	return nil
}

func (md *machineDeployment) updateReleaseCommandMachine(ctx context.Context) error {
	if md.releaseCommand == "" {
		return nil
	}
	if md.releaseCommandMachine.IsEmpty() {
		return fmt.Errorf("expected release_command machine to exist already, but it does not :-(")
	}
	releaseCmdMachine := md.releaseCommandMachine.GetMachines()[0]
	fmt.Fprintf(md.io.ErrOut, "  Updating release_command machine %s\n", md.colorize.Bold(releaseCmdMachine.Machine().ID))
	err := releaseCmdMachine.WaitForState(ctx, api.MachineStateStopped, md.waitTimeout)
	if err != nil {
		return err
	}
	updatedConfig := md.resolveUpdatedMachineConfig(releaseCmdMachine.Machine())
	updatedConfig = md.configureLaunchInputForReleaseCommand(updatedConfig)
	err = md.releaseCommandMachine.AcquireLeases(ctx, md.leaseTimeout)
	defer func() {
		_ = md.releaseCommandMachine.ReleaseLeases(ctx)
	}()
	if err != nil {
		return err
	}
	err = releaseCmdMachine.Update(ctx, *updatedConfig)
	if err != nil {
		return fmt.Errorf("error updating release_command machine: %w", err)
	}
	return nil
}

func (md *machineDeployment) setVolumeConfig() error {
	if md.appConfig.Mounts != nil {
		md.volumeName = md.appConfig.Mounts.Source
		md.volumeDestination = md.appConfig.Mounts.Destination
	}
	return nil
}

func (md *machineDeployment) validateProcessesConfig() error {
	appConfigProcessesExist := md.appConfig.Processes != nil && len(md.appConfig.Processes) > 0
	appConfigProcessesStr := ""
	first := true
	for procGroupName := range md.appConfig.Processes {
		if !first {
			appConfigProcessesStr += ", "
		} else {
			first = false
		}
		appConfigProcessesStr += procGroupName
	}
	for _, m := range md.machineSet.GetMachines() {
		mid := m.Machine().ID
		machineProcGroup, machineProcGroupPresent := m.Machine().Config.Metadata[api.MachineConfigMetadataKeyFlyProcessGroup]
		if machineProcGroup == api.MachineProcessGroupFlyAppReleaseCommand {
			continue
		}
		if !machineProcGroupPresent && appConfigProcessesExist {
			return fmt.Errorf("error machine %s does not have a process group and should have one from app configuration: %s", mid, appConfigProcessesStr)
		}
		if machineProcGroupPresent && !appConfigProcessesExist {
			return fmt.Errorf("error machine %s has process group %s and no processes are defined in app config; add [processes] to fly.toml or remove the process group from this machine", mid, machineProcGroup)
		}
		if machineProcGroupPresent {
			_, appConfigProcGroupPresent := md.appConfig.Processes[machineProcGroup]
			if !appConfigProcGroupPresent {
				return fmt.Errorf("error machine %s has process group %s, which is missing from the processes in the app config: %s", mid, machineProcGroup, appConfigProcessesStr)
			}
		}
	}
	return nil
}

func (md *machineDeployment) validateVolumeConfig() error {
	if md.machineSet.IsEmpty() {
		return nil
	}
	for _, m := range md.machineSet.GetMachines() {
		mid := m.Machine().ID
		if m.Machine().Config.Metadata[api.MachineConfigMetadataKeyFlyProcessGroup] == api.MachineProcessGroupFlyAppReleaseCommand {
			continue
		}
		mountsConfig := m.Machine().Config.Mounts
		if len(mountsConfig) > 1 {
			return fmt.Errorf("error machine %s has %d mounts and expected 1", mid, len(mountsConfig))
		}
		if md.volumeName == "" {
			if len(mountsConfig) != 0 {
				return fmt.Errorf("error machine %s has a volume mounted and app config does not specify a volume; remove the volume from the machine or add a [mounts] configuration to fly.toml", mid)
			}
		} else {
			if len(mountsConfig) == 0 {
				return fmt.Errorf("error machine %s does not have a volume configured and fly.toml expects one with name %s; remove the [mounts] configuration in fly.toml or use the machines API to add a volume to this machine", mid, md.volumeName)
			}
			mVolName := mountsConfig[0].Name
			if md.volumeName != mVolName {
				return fmt.Errorf("error machine %s has volume with name %s and fly.toml has [mounts] source set to %s; update the source to %s or use the machines API to attach a volume with name %s to this machine", mid, mVolName, md.volumeName, mVolName, md.volumeName)
			}
		}
=======

func (md *machineDeployment) createReleaseCommandMachine(ctx context.Context) error {
	if len(md.releaseCommand) == 0 || !md.releaseCommandMachine.IsEmpty() {
		return nil
	}
	launchInput := md.resolveUpdatedMachineConfig(nil)
	launchInput = md.configureLaunchInputForReleaseCommand(launchInput)
	releaseCmdMachine, err := md.flapsClient.Launch(ctx, *launchInput)
	if err != nil {
		return fmt.Errorf("error creating a release_command machine: %w", err)
	}
	fmt.Fprintf(md.io.ErrOut, "  Created release_command machine %s\n", md.colorize.Bold(releaseCmdMachine.ID))
	md.releaseCommandMachine = NewMachineSet(md.flapsClient, md.io, []*api.Machine{releaseCmdMachine})
	return nil
}

func (md *machineDeployment) updateReleaseCommandMachine(ctx context.Context) error {
	if len(md.releaseCommand) == 0 {
		return nil
	}
	if md.releaseCommandMachine.IsEmpty() {
		return fmt.Errorf("expected release_command machine to exist already, but it does not :-(")
	}
	releaseCmdMachine := md.releaseCommandMachine.GetMachines()[0]
	fmt.Fprintf(md.io.ErrOut, "  Updating release_command machine %s\n", md.colorize.Bold(releaseCmdMachine.Machine().ID))
	err := releaseCmdMachine.WaitForState(ctx, api.MachineStateStopped, md.waitTimeout)
	if err != nil {
		return err
	}
	updatedConfig := md.resolveUpdatedMachineConfig(releaseCmdMachine.Machine())
	updatedConfig = md.configureLaunchInputForReleaseCommand(updatedConfig)
	err = md.releaseCommandMachine.AcquireLeases(ctx, md.leaseTimeout)
	defer func() {
		_ = md.releaseCommandMachine.ReleaseLeases(ctx)
	}()
	if err != nil {
		return err
	}
	err = releaseCmdMachine.Update(ctx, *updatedConfig)
	if err != nil {
		return fmt.Errorf("error updating release_command machine: %w", err)
>>>>>>> 52019b37
	}
	return nil
}

<<<<<<< HEAD
func (md *machineDeployment) setStrategy(passedInStrategy string) {
	if passedInStrategy != "" {
		md.strategy = passedInStrategy
		return
	}
	stratFromConfig := md.appConfig.GetDeployStrategy()
	if stratFromConfig != "" {
		md.strategy = stratFromConfig
		return
	}
	// FIXME: any other checks we want to do here? e.g., we used to do canary if any max_per_region==0 && app.distinct_regions?==false
	md.strategy = "rolling"
}

func (md *machineDeployment) createReleaseInBackend(ctx context.Context) error {
	_ = `# @genqlient
	mutation MachinesCreateRelease($input:CreateReleaseInput!) {
		createRelease(input:$input) {
			release {
				id
				version
			}
		}
	}
	`
	input := gql.CreateReleaseInput{
		AppId:           md.appConfig.AppName,
		PlatformVersion: "machines",
		Strategy:        gql.DeploymentStrategy(strings.ToUpper(md.strategy)),
		Definition:      md.appConfig.Definition,
	}
	if !md.restartOnly {
		input.Image = md.img.Tag
	} else if !md.machineSet.IsEmpty() {
		input.Image = md.machineSet.GetMachines()[0].Machine().Config.Image
	}
	resp, err := gql.MachinesCreateRelease(ctx, md.gqlClient, input)
	if err != nil {
		return err
	}
	md.releaseId = resp.CreateRelease.Release.Id
	md.releaseVersion = resp.CreateRelease.Release.Version
	return nil
}

func (md *machineDeployment) resolveUpdatedMachineConfig(origMachineRaw *api.Machine) *api.LaunchMachineInput {
	if origMachineRaw == nil {
		origMachineRaw = &api.Machine{
			Config: &api.MachineConfig{},
		}
	}
	machineConf := &api.MachineConfig{}
	if md.restartOnly {
		machineConf = origMachineRaw.Config
	}
	launchInput := &api.LaunchMachineInput{
		ID:      origMachineRaw.ID,
		AppID:   md.app.Name,
		OrgSlug: md.app.Organization.ID,
		Config:  machineConf,
		Region:  origMachineRaw.Region,
	}
	launchInput.Config.Metadata = md.defaultMachineMetadata()
	if origMachineRaw.Config.Metadata != nil {
		for k, v := range origMachineRaw.Config.Metadata {
			if !isFlyAppsPlatformMetadata(k) {
				launchInput.Config.Metadata[k] = v
			}
		}
	}
	if md.restartOnly {
		return launchInput
	}

	launchInput.Config.Image = md.img.Tag
	launchInput.Config.Checks = md.appChecksForMachines
	launchInput.Config.Metrics = md.appConfig.Metrics

	launchInput.Config.Restart = origMachineRaw.Config.Restart
	launchInput.Config.Env = md.appConfig.Env
	if launchInput.Config.Env == nil {
		launchInput.Config.Env = map[string]string{}
	}
	if launchInput.Config.Env["PRIMARY_REGION"] == "" && origMachineRaw.Config.Env["PRIMARY_REGION"] != "" {
		launchInput.Config.Env["PRIMARY_REGION"] = origMachineRaw.Config.Env["PRIMARY_REGION"]
	}
	if origMachineRaw.Config.Mounts != nil {
		launchInput.Config.Mounts = origMachineRaw.Config.Mounts
	}
	if len(launchInput.Config.Mounts) == 1 && launchInput.Config.Mounts[0].Path != md.volumeDestination {
		currentMount := launchInput.Config.Mounts[0]
		terminal.Warnf("Updating the mount path for volume %s on machine %s from %s to %s due to fly.toml [mounts] destination value\n", currentMount.Volume, origMachineRaw.ID, currentMount.Path, md.volumeDestination)
		launchInput.Config.Mounts[0].Path = md.volumeDestination
	}
	if origMachineRaw.Config.Guest != nil {
		launchInput.Config.Guest = origMachineRaw.Config.Guest
	}
	processGroup := origMachineRaw.Config.Metadata[api.MachineConfigMetadataKeyFlyProcessGroup]
	cmdAndServices := md.appCmdAndServicesForMachines[processGroup]
	launchInput.Config.Services = cmdAndServices.MachineServices
	launchInput.Config.Init = origMachineRaw.Config.Init
	if cmdAndServices.Cmd != nil {
		launchInput.Config.Init.Cmd = cmdAndServices.Cmd
	}
	return launchInput
}

func (md *machineDeployment) translateServicesAndChecksForMachines() error {
	processNamesToCmdAndService, err := md.appConfig.GetProcessNamesToCmdAndService()
	if err != nil {
		return err
	}
	md.appCmdAndServicesForMachines = processNamesToCmdAndService
	checkCount := 0
	md.appChecksForMachines = make(map[string]api.MachineCheck)
	for checkName, check := range md.appConfig.Checks {
		fullCheckName := fmt.Sprintf("chk-%s-%s", checkName, check.String())
		machineCheck, err := check.ToMachineCheck()
		if err != nil {
			return err
		}
		md.appChecksForMachines[fullCheckName] = *machineCheck
	}
	checkCount += len(md.appConfig.Checks)
	for _, service := range md.appConfig.Services {
		for i, httpCheck := range service.HttpChecks {
			checkName := fmt.Sprintf("svcchk%d-%s", checkCount+i, httpCheck.String(service.InternalPort))
			machineCheck, err := httpCheck.ToMachineCheck(service.InternalPort)
			if err != nil {
				return err
			}
			md.appChecksForMachines[checkName] = *machineCheck
		}
		checkCount += len(service.HttpChecks)
		for i, tcpCheck := range service.TcpChecks {
			checkName := fmt.Sprintf("svcchk%d-%s", checkCount+i, tcpCheck.String(service.InternalPort))
			machineCheck, err := tcpCheck.ToMachineCheck(service.InternalPort)
			if err != nil {
				return err
			}
			md.appChecksForMachines[checkName] = *machineCheck
		}
		checkCount += len(service.TcpChecks)
	}
	return nil
}

=======
func (md *machineDeployment) setVolumeConfig() error {
	if md.appConfig.Mounts != nil && md.appConfig.Mounts.Source != "" {
		return fmt.Errorf("error source setting under [mounts] is not supported for machines; remove source from fly.toml")
	}
	if md.appConfig.Mounts != nil {
		md.volumeDestination = md.appConfig.Mounts.Destination
	}
	return nil
}

func (md *machineDeployment) validateProcessesConfig() error {
	appConfigProcessesExist := md.appConfig.Processes != nil && len(md.appConfig.Processes) > 0
	appConfigProcessesStr := ""
	first := true
	for procGroupName := range md.appConfig.Processes {
		if !first {
			appConfigProcessesStr += ", "
		} else {
			first = false
		}
		appConfigProcessesStr += procGroupName
	}
	for _, m := range md.machineSet.GetMachines() {
		mid := m.Machine().ID
		machineProcGroup := m.Machine().Config.Metadata[api.MachineConfigMetadataKeyFlyProcessGroup]
		machineProcGroupPresent := machineProcGroup != ""
		if machineProcGroup == api.MachineProcessGroupFlyAppReleaseCommand {
			continue
		}
		if !machineProcGroupPresent && appConfigProcessesExist {
			return fmt.Errorf("error machine %s does not have a process group and should have one from app configuration: %s", mid, appConfigProcessesStr)
		}
		if machineProcGroupPresent && !appConfigProcessesExist {
			return fmt.Errorf("error machine %s has process group '%s' and no processes are defined in app config; add [processes] to fly.toml or remove the process group from this machine", mid, machineProcGroup)
		}
		if machineProcGroupPresent {
			_, appConfigProcGroupPresent := md.appConfig.Processes[machineProcGroup]
			if !appConfigProcGroupPresent {
				return fmt.Errorf("error machine %s has process group '%s', which is missing from the processes in the app config: %s", mid, machineProcGroup, appConfigProcessesStr)
			}
		}
	}
	return nil
}

func (md *machineDeployment) validateVolumeConfig() error {
	if md.machineSet.IsEmpty() {
		return nil
	}
	for _, m := range md.machineSet.GetMachines() {
		mid := m.Machine().ID
		if m.Machine().Config.Metadata[api.MachineConfigMetadataKeyFlyProcessGroup] == api.MachineProcessGroupFlyAppReleaseCommand {
			continue
		}
		mountsConfig := m.Machine().Config.Mounts
		if len(mountsConfig) > 1 {
			return fmt.Errorf("error machine %s has %d mounts and expected 1", mid, len(mountsConfig))
		}
		if md.volumeDestination == "" && len(mountsConfig) != 0 {
			return fmt.Errorf("error machine %s has a volume mounted and app config does not specify a volume; remove the volume from the machine or add a [mounts] configuration to fly.toml", mid)
		}
		if md.volumeDestination != "" && len(mountsConfig) == 0 {
			return fmt.Errorf("error machine %s does not have a volume configured and fly.toml expects one with destination %s; remove the [mounts] configuration in fly.toml or use the machines API to add a volume to this machine", mid, md.volumeDestination)
		}
	}
	return nil
}

func (md *machineDeployment) setStrategy(passedInStrategy string) error {
	if passedInStrategy != "" {
		md.strategy = passedInStrategy
	} else if md.appConfig.Deploy != nil && md.appConfig.Deploy.Strategy != "" {
		md.strategy = md.appConfig.Deploy.Strategy
	} else {
		md.strategy = "rolling"
	}
	if md.strategy != "rolling" && md.strategy != "immediate" {
		return fmt.Errorf("error unsupported deployment strategy '%s'; fly deploy for machines supports rolling and immediate strategies", md.strategy)
	}
	return nil
}

func (md *machineDeployment) createReleaseInBackend(ctx context.Context) error {
	_ = `# @genqlient
	mutation MachinesCreateRelease($input:CreateReleaseInput!) {
		createRelease(input:$input) {
			release {
				id
				version
			}
		}
	}
	`
	input := gql.CreateReleaseInput{
		AppId:           md.appConfig.AppName,
		PlatformVersion: "machines",
		Strategy:        gql.DeploymentStrategy(strings.ToUpper(md.strategy)),
		Definition:      md.appConfig,
	}
	if !md.restartOnly {
		input.Image = md.img.Tag
	} else if !md.machineSet.IsEmpty() {
		input.Image = md.machineSet.GetMachines()[0].Machine().Config.Image
	}
	resp, err := gql.MachinesCreateRelease(ctx, md.gqlClient, input)
	if err != nil {
		return err
	}
	md.releaseId = resp.CreateRelease.Release.Id
	md.releaseVersion = resp.CreateRelease.Release.Version
	return nil
}

func (md *machineDeployment) resolveUpdatedMachineConfig(origMachineRaw *api.Machine) *api.LaunchMachineInput {
	if origMachineRaw == nil {
		origMachineRaw = &api.Machine{
			Config: &api.MachineConfig{},
		}
	}
	machineConf := &api.MachineConfig{}
	if md.restartOnly {
		machineConf = origMachineRaw.Config
	}
	launchInput := &api.LaunchMachineInput{
		ID:      origMachineRaw.ID,
		AppID:   md.app.Name,
		OrgSlug: md.app.Organization.ID,
		Config:  machineConf,
		Region:  origMachineRaw.Region,
	}
	launchInput.Config.Metadata = md.defaultMachineMetadata()
	if origMachineRaw.Config.Metadata != nil {
		for k, v := range origMachineRaw.Config.Metadata {
			if !isFlyAppsPlatformMetadata(k) {
				launchInput.Config.Metadata[k] = v
			}
		}
	}
	if md.restartOnly {
		return launchInput
	}

	launchInput.Config.Image = md.img.Tag
	launchInput.Config.Metrics = md.appConfig.Metrics
	launchInput.Config.Restart = origMachineRaw.Config.Restart
	launchInput.Config.Env = make(map[string]string)
	for k, v := range md.appConfig.Env {
		launchInput.Config.Env[k] = v
	}
	if launchInput.Config.Env["PRIMARY_REGION"] == "" && origMachineRaw.Config.Env["PRIMARY_REGION"] != "" {
		launchInput.Config.Env["PRIMARY_REGION"] = origMachineRaw.Config.Env["PRIMARY_REGION"]
	}
	if origMachineRaw.Config.Mounts != nil {
		launchInput.Config.Mounts = origMachineRaw.Config.Mounts
	}
	if len(launchInput.Config.Mounts) == 1 && launchInput.Config.Mounts[0].Path != md.volumeDestination {
		currentMount := launchInput.Config.Mounts[0]
		terminal.Warnf("Updating the mount path for volume %s on machine %s from %s to %s due to fly.toml [mounts] destination value\n", currentMount.Volume, origMachineRaw.ID, currentMount.Path, md.volumeDestination)
		launchInput.Config.Mounts[0].Path = md.volumeDestination
	}
	if origMachineRaw.Config.Guest != nil {
		launchInput.Config.Guest = origMachineRaw.Config.Guest
	}
	launchInput.Config.Init = origMachineRaw.Config.Init
	processGroup := origMachineRaw.Config.Metadata[api.MachineConfigMetadataKeyFlyProcessGroup]
	processConfig := md.processConfigs[processGroup]
	launchInput.Config.Services = processConfig.MachineServices
	launchInput.Config.Init.Cmd = processConfig.Cmd
	launchInput.Config.Checks = processConfig.MachineChecks
	return launchInput
}

>>>>>>> 52019b37
func (md *machineDeployment) defaultMachineMetadata() map[string]string {
	res := map[string]string{
		api.MachineConfigMetadataKeyFlyPlatformVersion: api.MachineFlyPlatformVersion2,
		api.MachineConfigMetadataKeyFlyReleaseId:       md.releaseId,
		api.MachineConfigMetadataKeyFlyReleaseVersion:  strconv.Itoa(md.releaseVersion),
	}
	if md.app.IsPostgresApp() {
		res[api.MachineConfigMetadataKeyFlyManagedPostgres] = "true"
	}
	return res
}
<<<<<<< HEAD

func isFlyAppsPlatformMetadata(key string) bool {
	return key == api.MachineConfigMetadataKeyFlyPlatformVersion ||
		key == api.MachineConfigMetadataKeyFlyReleaseId ||
		key == api.MachineConfigMetadataKeyFlyReleaseVersion ||
		key == api.MachineConfigMetadataKeyFlyManagedPostgres
=======

func isFlyAppsPlatformMetadata(key string) bool {
	return key == api.MachineConfigMetadataKeyFlyPlatformVersion ||
		key == api.MachineConfigMetadataKeyFlyReleaseId ||
		key == api.MachineConfigMetadataKeyFlyReleaseVersion ||
		key == api.MachineConfigMetadataKeyFlyManagedPostgres
}

func (md *machineDeployment) provisionIpsOnFirstDeploy(ctx context.Context) error {
	if md.app.Deployed || !md.machineSet.IsEmpty() {
		return nil
	}
	if md.appConfig.HttpService != nil || len(md.appConfig.Services) > 0 {
		ipAddrs, err := md.apiClient.GetIPAddresses(ctx, md.app.Name)
		if err != nil {
			return fmt.Errorf("error detecting ip addresses allocated to %s app: %w", md.app.Name, err)
		}
		if len(ipAddrs) > 0 {
			return nil
		}
		fmt.Fprintf(md.io.Out, "Provisioning ips for %s\n", md.colorize.Bold(md.app.Name))
		v6Addr, err := md.apiClient.AllocateIPAddress(ctx, md.app.Name, "v6", "", nil, "")
		if err != nil {
			return fmt.Errorf("error allocating ipv6 after detecting first deploy and presence of services: %w", err)
		}
		fmt.Fprintf(md.io.Out, "  Dedicated ipv6: %s\n", v6Addr.Address)
		v4Shared, err := md.apiClient.AllocateSharedIPAddress(ctx, md.app.Name)
		if err != nil {
			return fmt.Errorf("error allocating shared ipv4 after detecting first deploy and presence of services: %w", err)
		}
		fmt.Fprintf(md.io.Out, "  Shared ipv4: %s\n", v4Shared)
		fmt.Fprintf(md.io.Out, "  Add a dedicated ipv4 with: fly ips allocate-v4\n")
	}
	return nil
>>>>>>> 52019b37
}<|MERGE_RESOLUTION|>--- conflicted
+++ resolved
@@ -10,10 +10,7 @@
 	"time"
 
 	"github.com/Khan/genqlient/graphql"
-<<<<<<< HEAD
-=======
 	"github.com/google/shlex"
->>>>>>> 52019b37
 	"github.com/jpillora/backoff"
 	"github.com/morikuni/aec"
 	"github.com/superfly/flyctl/api"
@@ -39,10 +36,7 @@
 type MachineDeploymentArgs struct {
 	DeploymentImage      *imgsrc.DeploymentImage
 	Strategy             string
-<<<<<<< HEAD
-=======
 	Launching            bool
->>>>>>> 52019b37
 	EnvFromFlags         []string
 	PrimaryRegionFlag    string
 	AutoConfirmMigration bool
@@ -54,30 +48,6 @@
 }
 
 type machineDeployment struct {
-<<<<<<< HEAD
-	gqlClient                    graphql.Client
-	flapsClient                  *flaps.Client
-	io                           *iostreams.IOStreams
-	colorize                     *iostreams.ColorScheme
-	app                          *api.AppCompact
-	appConfig                    *app.Config
-	img                          *imgsrc.DeploymentImage
-	machineSet                   MachineSet
-	releaseCommandMachine        MachineSet
-	releaseCommand               string
-	volumeName                   string
-	volumeDestination            string
-	appChecksForMachines         map[string]api.MachineCheck
-	appCmdAndServicesForMachines map[string]app.CmdAndMachineServices
-	strategy                     string
-	releaseId                    string
-	releaseVersion               int
-	autoConfirmAppsV2Migration   bool
-	skipHealthChecks             bool
-	restartOnly                  bool
-	waitTimeout                  time.Duration
-	leaseTimeout                 time.Duration
-=======
 	apiClient                  *api.Client
 	gqlClient                  graphql.Client
 	flapsClient                *flaps.Client
@@ -100,7 +70,6 @@
 	restartOnly                bool
 	waitTimeout                time.Duration
 	leaseTimeout               time.Duration
->>>>>>> 52019b37
 }
 
 type MachineSet interface {
@@ -191,13 +160,8 @@
 	if lm.Machine().Config.Metadata == nil {
 		return res
 	}
-<<<<<<< HEAD
-	procGroup, present := lm.Machine().Config.Metadata[api.MachineConfigMetadataKeyFlyProcessGroup]
-	if !present {
-=======
 	procGroup := lm.Machine().Config.Metadata[api.MachineConfigMetadataKeyFlyProcessGroup]
 	if procGroup == "" || lm.Machine().IsFlyAppsReleaseCommand() {
->>>>>>> 52019b37
 		return res
 	}
 	return fmt.Sprintf("%s [%s]", res, procGroup)
@@ -521,12 +485,9 @@
 	if err != nil {
 		return nil, err
 	}
-<<<<<<< HEAD
-=======
 	if len(appConfig.Statics) > 0 {
 		return nil, fmt.Errorf("error [statics] are not yet supported when deploying to machines; remove the [statics] section from fly.toml")
 	}
->>>>>>> 52019b37
 	app, err := client.FromContext(ctx).API().GetAppCompact(ctx, appConfig.AppName)
 	if err != nil {
 		return nil, err
@@ -535,18 +496,12 @@
 	if err != nil {
 		return nil, err
 	}
-<<<<<<< HEAD
-	releaseCmd := ""
-	if appConfig.Deploy != nil {
-		releaseCmd = appConfig.Deploy.ReleaseCommand
-=======
 	var releaseCmd []string
 	if appConfig.Deploy != nil {
 		releaseCmd, err = shlex.Split(appConfig.Deploy.ReleaseCommand)
 		if err != nil {
 			return nil, err
 		}
->>>>>>> 52019b37
 	}
 	waitTimeout := args.WaitTimeout
 	if waitTimeout == 0 {
@@ -559,11 +514,6 @@
 	if waitTimeout != DefaultWaitTimeout || leaseTimeout != DefaultLeaseTtl || args.WaitTimeout == 0 || args.LeaseTimeout == 0 {
 		terminal.Infof("Using wait timeout: %s and lease timeout: %s\n", waitTimeout, leaseTimeout)
 	}
-<<<<<<< HEAD
-	io := iostreams.FromContext(ctx)
-	md := &machineDeployment{
-		gqlClient:                  client.FromContext(ctx).API().GenqClient,
-=======
 	processConfigs, err := appConfig.GetProcessConfigs(args.Launching)
 	if err != nil {
 		return nil, err
@@ -573,19 +523,14 @@
 	md := &machineDeployment{
 		apiClient:                  apiClient,
 		gqlClient:                  apiClient.GenqClient,
->>>>>>> 52019b37
 		flapsClient:                flapsClient,
 		io:                         io,
 		colorize:                   io.ColorScheme(),
 		app:                        app,
 		appConfig:                  appConfig,
-<<<<<<< HEAD
-		img:                        args.DeploymentImage,
-=======
 		processConfigs:             processConfigs,
 		img:                        args.DeploymentImage,
 		launching:                  args.Launching,
->>>>>>> 52019b37
 		autoConfirmAppsV2Migration: args.AutoConfirmMigration,
 		skipHealthChecks:           args.SkipHealthChecks,
 		restartOnly:                args.RestartOnly,
@@ -593,12 +538,7 @@
 		leaseTimeout:               leaseTimeout,
 		releaseCommand:             releaseCmd,
 	}
-<<<<<<< HEAD
-	md.setStrategy(args.Strategy)
-	err = md.translateServicesAndChecksForMachines()
-=======
 	err = md.setStrategy(args.Strategy)
->>>>>>> 52019b37
 	if err != nil {
 		return nil, err
 	}
@@ -613,40 +553,24 @@
 	err = md.validateProcessesConfig()
 	if err != nil {
 		return nil, err
-<<<<<<< HEAD
 	}
 	err = md.validateVolumeConfig()
 	if err != nil {
 		return nil, err
 	}
+	err = md.provisionIpsOnFirstDeploy(ctx)
+	if err != nil {
+		return nil, err
+	}
 	err = md.createReleaseInBackend(ctx)
 	if err != nil {
 		return nil, err
 	}
-=======
-	}
-	err = md.validateVolumeConfig()
-	if err != nil {
-		return nil, err
-	}
-	err = md.provisionIpsOnFirstDeploy(ctx)
-	if err != nil {
-		return nil, err
-	}
-	err = md.createReleaseInBackend(ctx)
-	if err != nil {
-		return nil, err
-	}
->>>>>>> 52019b37
 	return md, nil
 }
 
 func (md *machineDeployment) runReleaseCommand(ctx context.Context) error {
-<<<<<<< HEAD
-	if md.releaseCommand == "" || md.restartOnly {
-=======
 	if len(md.releaseCommand) == 0 || md.restartOnly {
->>>>>>> 52019b37
 		return nil
 	}
 	io := iostreams.FromContext(ctx)
@@ -659,15 +583,6 @@
 		return fmt.Errorf("error running release_command machine: %w", err)
 	}
 	releaseCmdMachine := md.releaseCommandMachine.GetMachines()[0]
-<<<<<<< HEAD
-	defer func() {
-		err := releaseCmdMachine.Destroy(ctx, true)
-		if err != nil {
-			terminal.Warnf("Error destroying release_command machine %s: %v\n", md.colorize.Bold(releaseCmdMachine.Machine().ID), err)
-		}
-	}()
-=======
->>>>>>> 52019b37
 	// FIXME: consolidate this wait stuff with deploy waits? Especially once we improve the outpu
 	err = releaseCmdMachine.WaitForState(ctx, api.MachineStateStarted, md.waitTimeout)
 	if err != nil {
@@ -717,7 +632,6 @@
 	}
 
 	// FIXME: handle deploy strategy: rolling, immediate, canary, bluegreen
-<<<<<<< HEAD
 
 	fmt.Fprintf(md.io.Out, "Deploying %s app with %s strategy\n", md.colorize.Bold(md.app.Name), md.strategy)
 	for _, m := range md.machineSet.GetMachines() {
@@ -732,22 +646,6 @@
 			}
 		}
 
-=======
-
-	fmt.Fprintf(md.io.Out, "Deploying %s app with %s strategy\n", md.colorize.Bold(md.app.Name), md.strategy)
-	for _, m := range md.machineSet.GetMachines() {
-		launchInput := md.resolveUpdatedMachineConfig(m.Machine())
-		fmt.Fprintf(md.io.ErrOut, "  Updating %s\n", md.colorize.Bold(m.FormattedMachineId()))
-		err := m.Update(ctx, *launchInput)
-		if err != nil {
-			if md.strategy != "immediate" {
-				return err
-			} else {
-				fmt.Printf("Continuing after error: %s\n", err)
-			}
-		}
-
->>>>>>> 52019b37
 		if md.strategy != "immediate" {
 			err := m.WaitForState(ctx, api.MachineStateStarted, md.waitTimeout)
 			if err != nil {
@@ -760,15 +658,12 @@
 			// FIXME: combine this wait with the wait for start as one update line (or two per in noninteractive case)
 			if err != nil {
 				return err
-<<<<<<< HEAD
-=======
 			} else {
 				md.logClearLinesAbove(1)
 				fmt.Fprintf(md.io.ErrOut, "  Machine %s update finished: %s\n",
 					md.colorize.Bold(m.FormattedMachineId()),
 					md.colorize.Green("success"),
 				)
->>>>>>> 52019b37
 			}
 		}
 	}
@@ -798,15 +693,12 @@
 		// FIXME: combine this wait with the wait for start as one update line (or two per in noninteractive case)
 		if err != nil {
 			return err
-<<<<<<< HEAD
-=======
 		} else {
 			md.logClearLinesAbove(1)
 			fmt.Fprintf(md.io.ErrOut, "  Machine %s update finished: %s\n",
 				md.colorize.Bold(newMachine.FormattedMachineId()),
 				md.colorize.Green("success"),
 			)
->>>>>>> 52019b37
 		}
 	}
 	fmt.Fprintf(md.io.ErrOut, "  Finished deploying\n")
@@ -891,22 +783,15 @@
 }
 
 func (md *machineDeployment) configureLaunchInputForReleaseCommand(launchInput *api.LaunchMachineInput) *api.LaunchMachineInput {
-<<<<<<< HEAD
-	launchInput.Config.Init.Cmd = strings.Split(md.releaseCommand, " ")
-=======
 	launchInput.Config.Init.Cmd = md.releaseCommand
->>>>>>> 52019b37
 	launchInput.Config.Metadata[api.MachineConfigMetadataKeyFlyProcessGroup] = api.MachineProcessGroupFlyAppReleaseCommand
 	launchInput.Config.Services = nil
 	launchInput.Config.Checks = nil
 	launchInput.Config.Restart = api.MachineRestart{
 		Policy: api.MachineRestartPolicyNo,
 	}
-<<<<<<< HEAD
-=======
 	launchInput.Config.AutoDestroy = true
 	launchInput.Config.DNS = &api.DNSConfig{SkipRegistration: true}
->>>>>>> 52019b37
 	if md.appConfig.PrimaryRegion != "" {
 		launchInput.Region = md.appConfig.PrimaryRegion
 	}
@@ -915,10 +800,9 @@
 	}
 	return launchInput
 }
-<<<<<<< HEAD
 
 func (md *machineDeployment) createReleaseCommandMachine(ctx context.Context) error {
-	if md.releaseCommand == "" || !md.releaseCommandMachine.IsEmpty() {
+	if len(md.releaseCommand) == 0 || !md.releaseCommandMachine.IsEmpty() {
 		return nil
 	}
 	launchInput := md.resolveUpdatedMachineConfig(nil)
@@ -933,7 +817,7 @@
 }
 
 func (md *machineDeployment) updateReleaseCommandMachine(ctx context.Context) error {
-	if md.releaseCommand == "" {
+	if len(md.releaseCommand) == 0 {
 		return nil
 	}
 	if md.releaseCommandMachine.IsEmpty() {
@@ -962,8 +846,10 @@
 }
 
 func (md *machineDeployment) setVolumeConfig() error {
+	if md.appConfig.Mounts != nil && md.appConfig.Mounts.Source != "" {
+		return fmt.Errorf("error source setting under [mounts] is not supported for machines; remove source from fly.toml")
+	}
 	if md.appConfig.Mounts != nil {
-		md.volumeName = md.appConfig.Mounts.Source
 		md.volumeDestination = md.appConfig.Mounts.Destination
 	}
 	return nil
@@ -983,7 +869,8 @@
 	}
 	for _, m := range md.machineSet.GetMachines() {
 		mid := m.Machine().ID
-		machineProcGroup, machineProcGroupPresent := m.Machine().Config.Metadata[api.MachineConfigMetadataKeyFlyProcessGroup]
+		machineProcGroup := m.Machine().Config.Metadata[api.MachineConfigMetadataKeyFlyProcessGroup]
+		machineProcGroupPresent := machineProcGroup != ""
 		if machineProcGroup == api.MachineProcessGroupFlyAppReleaseCommand {
 			continue
 		}
@@ -991,12 +878,12 @@
 			return fmt.Errorf("error machine %s does not have a process group and should have one from app configuration: %s", mid, appConfigProcessesStr)
 		}
 		if machineProcGroupPresent && !appConfigProcessesExist {
-			return fmt.Errorf("error machine %s has process group %s and no processes are defined in app config; add [processes] to fly.toml or remove the process group from this machine", mid, machineProcGroup)
+			return fmt.Errorf("error machine %s has process group '%s' and no processes are defined in app config; add [processes] to fly.toml or remove the process group from this machine", mid, machineProcGroup)
 		}
 		if machineProcGroupPresent {
 			_, appConfigProcGroupPresent := md.appConfig.Processes[machineProcGroup]
 			if !appConfigProcGroupPresent {
-				return fmt.Errorf("error machine %s has process group %s, which is missing from the processes in the app config: %s", mid, machineProcGroup, appConfigProcessesStr)
+				return fmt.Errorf("error machine %s has process group '%s', which is missing from the processes in the app config: %s", mid, machineProcGroup, appConfigProcessesStr)
 			}
 		}
 	}
@@ -1016,79 +903,28 @@
 		if len(mountsConfig) > 1 {
 			return fmt.Errorf("error machine %s has %d mounts and expected 1", mid, len(mountsConfig))
 		}
-		if md.volumeName == "" {
-			if len(mountsConfig) != 0 {
-				return fmt.Errorf("error machine %s has a volume mounted and app config does not specify a volume; remove the volume from the machine or add a [mounts] configuration to fly.toml", mid)
-			}
-		} else {
-			if len(mountsConfig) == 0 {
-				return fmt.Errorf("error machine %s does not have a volume configured and fly.toml expects one with name %s; remove the [mounts] configuration in fly.toml or use the machines API to add a volume to this machine", mid, md.volumeName)
-			}
-			mVolName := mountsConfig[0].Name
-			if md.volumeName != mVolName {
-				return fmt.Errorf("error machine %s has volume with name %s and fly.toml has [mounts] source set to %s; update the source to %s or use the machines API to attach a volume with name %s to this machine", mid, mVolName, md.volumeName, mVolName, md.volumeName)
-			}
-		}
-=======
-
-func (md *machineDeployment) createReleaseCommandMachine(ctx context.Context) error {
-	if len(md.releaseCommand) == 0 || !md.releaseCommandMachine.IsEmpty() {
-		return nil
-	}
-	launchInput := md.resolveUpdatedMachineConfig(nil)
-	launchInput = md.configureLaunchInputForReleaseCommand(launchInput)
-	releaseCmdMachine, err := md.flapsClient.Launch(ctx, *launchInput)
-	if err != nil {
-		return fmt.Errorf("error creating a release_command machine: %w", err)
-	}
-	fmt.Fprintf(md.io.ErrOut, "  Created release_command machine %s\n", md.colorize.Bold(releaseCmdMachine.ID))
-	md.releaseCommandMachine = NewMachineSet(md.flapsClient, md.io, []*api.Machine{releaseCmdMachine})
-	return nil
-}
-
-func (md *machineDeployment) updateReleaseCommandMachine(ctx context.Context) error {
-	if len(md.releaseCommand) == 0 {
-		return nil
-	}
-	if md.releaseCommandMachine.IsEmpty() {
-		return fmt.Errorf("expected release_command machine to exist already, but it does not :-(")
-	}
-	releaseCmdMachine := md.releaseCommandMachine.GetMachines()[0]
-	fmt.Fprintf(md.io.ErrOut, "  Updating release_command machine %s\n", md.colorize.Bold(releaseCmdMachine.Machine().ID))
-	err := releaseCmdMachine.WaitForState(ctx, api.MachineStateStopped, md.waitTimeout)
-	if err != nil {
-		return err
-	}
-	updatedConfig := md.resolveUpdatedMachineConfig(releaseCmdMachine.Machine())
-	updatedConfig = md.configureLaunchInputForReleaseCommand(updatedConfig)
-	err = md.releaseCommandMachine.AcquireLeases(ctx, md.leaseTimeout)
-	defer func() {
-		_ = md.releaseCommandMachine.ReleaseLeases(ctx)
-	}()
-	if err != nil {
-		return err
-	}
-	err = releaseCmdMachine.Update(ctx, *updatedConfig)
-	if err != nil {
-		return fmt.Errorf("error updating release_command machine: %w", err)
->>>>>>> 52019b37
-	}
-	return nil
-}
-
-<<<<<<< HEAD
-func (md *machineDeployment) setStrategy(passedInStrategy string) {
+		if md.volumeDestination == "" && len(mountsConfig) != 0 {
+			return fmt.Errorf("error machine %s has a volume mounted and app config does not specify a volume; remove the volume from the machine or add a [mounts] configuration to fly.toml", mid)
+		}
+		if md.volumeDestination != "" && len(mountsConfig) == 0 {
+			return fmt.Errorf("error machine %s does not have a volume configured and fly.toml expects one with destination %s; remove the [mounts] configuration in fly.toml or use the machines API to add a volume to this machine", mid, md.volumeDestination)
+		}
+	}
+	return nil
+}
+
+func (md *machineDeployment) setStrategy(passedInStrategy string) error {
 	if passedInStrategy != "" {
 		md.strategy = passedInStrategy
-		return
-	}
-	stratFromConfig := md.appConfig.GetDeployStrategy()
-	if stratFromConfig != "" {
-		md.strategy = stratFromConfig
-		return
-	}
-	// FIXME: any other checks we want to do here? e.g., we used to do canary if any max_per_region==0 && app.distinct_regions?==false
-	md.strategy = "rolling"
+	} else if md.appConfig.Deploy != nil && md.appConfig.Deploy.Strategy != "" {
+		md.strategy = md.appConfig.Deploy.Strategy
+	} else {
+		md.strategy = "rolling"
+	}
+	if md.strategy != "rolling" && md.strategy != "immediate" {
+		return fmt.Errorf("error unsupported deployment strategy '%s'; fly deploy for machines supports rolling and immediate strategies", md.strategy)
+	}
+	return nil
 }
 
 func (md *machineDeployment) createReleaseInBackend(ctx context.Context) error {
@@ -1106,222 +942,6 @@
 		AppId:           md.appConfig.AppName,
 		PlatformVersion: "machines",
 		Strategy:        gql.DeploymentStrategy(strings.ToUpper(md.strategy)),
-		Definition:      md.appConfig.Definition,
-	}
-	if !md.restartOnly {
-		input.Image = md.img.Tag
-	} else if !md.machineSet.IsEmpty() {
-		input.Image = md.machineSet.GetMachines()[0].Machine().Config.Image
-	}
-	resp, err := gql.MachinesCreateRelease(ctx, md.gqlClient, input)
-	if err != nil {
-		return err
-	}
-	md.releaseId = resp.CreateRelease.Release.Id
-	md.releaseVersion = resp.CreateRelease.Release.Version
-	return nil
-}
-
-func (md *machineDeployment) resolveUpdatedMachineConfig(origMachineRaw *api.Machine) *api.LaunchMachineInput {
-	if origMachineRaw == nil {
-		origMachineRaw = &api.Machine{
-			Config: &api.MachineConfig{},
-		}
-	}
-	machineConf := &api.MachineConfig{}
-	if md.restartOnly {
-		machineConf = origMachineRaw.Config
-	}
-	launchInput := &api.LaunchMachineInput{
-		ID:      origMachineRaw.ID,
-		AppID:   md.app.Name,
-		OrgSlug: md.app.Organization.ID,
-		Config:  machineConf,
-		Region:  origMachineRaw.Region,
-	}
-	launchInput.Config.Metadata = md.defaultMachineMetadata()
-	if origMachineRaw.Config.Metadata != nil {
-		for k, v := range origMachineRaw.Config.Metadata {
-			if !isFlyAppsPlatformMetadata(k) {
-				launchInput.Config.Metadata[k] = v
-			}
-		}
-	}
-	if md.restartOnly {
-		return launchInput
-	}
-
-	launchInput.Config.Image = md.img.Tag
-	launchInput.Config.Checks = md.appChecksForMachines
-	launchInput.Config.Metrics = md.appConfig.Metrics
-
-	launchInput.Config.Restart = origMachineRaw.Config.Restart
-	launchInput.Config.Env = md.appConfig.Env
-	if launchInput.Config.Env == nil {
-		launchInput.Config.Env = map[string]string{}
-	}
-	if launchInput.Config.Env["PRIMARY_REGION"] == "" && origMachineRaw.Config.Env["PRIMARY_REGION"] != "" {
-		launchInput.Config.Env["PRIMARY_REGION"] = origMachineRaw.Config.Env["PRIMARY_REGION"]
-	}
-	if origMachineRaw.Config.Mounts != nil {
-		launchInput.Config.Mounts = origMachineRaw.Config.Mounts
-	}
-	if len(launchInput.Config.Mounts) == 1 && launchInput.Config.Mounts[0].Path != md.volumeDestination {
-		currentMount := launchInput.Config.Mounts[0]
-		terminal.Warnf("Updating the mount path for volume %s on machine %s from %s to %s due to fly.toml [mounts] destination value\n", currentMount.Volume, origMachineRaw.ID, currentMount.Path, md.volumeDestination)
-		launchInput.Config.Mounts[0].Path = md.volumeDestination
-	}
-	if origMachineRaw.Config.Guest != nil {
-		launchInput.Config.Guest = origMachineRaw.Config.Guest
-	}
-	processGroup := origMachineRaw.Config.Metadata[api.MachineConfigMetadataKeyFlyProcessGroup]
-	cmdAndServices := md.appCmdAndServicesForMachines[processGroup]
-	launchInput.Config.Services = cmdAndServices.MachineServices
-	launchInput.Config.Init = origMachineRaw.Config.Init
-	if cmdAndServices.Cmd != nil {
-		launchInput.Config.Init.Cmd = cmdAndServices.Cmd
-	}
-	return launchInput
-}
-
-func (md *machineDeployment) translateServicesAndChecksForMachines() error {
-	processNamesToCmdAndService, err := md.appConfig.GetProcessNamesToCmdAndService()
-	if err != nil {
-		return err
-	}
-	md.appCmdAndServicesForMachines = processNamesToCmdAndService
-	checkCount := 0
-	md.appChecksForMachines = make(map[string]api.MachineCheck)
-	for checkName, check := range md.appConfig.Checks {
-		fullCheckName := fmt.Sprintf("chk-%s-%s", checkName, check.String())
-		machineCheck, err := check.ToMachineCheck()
-		if err != nil {
-			return err
-		}
-		md.appChecksForMachines[fullCheckName] = *machineCheck
-	}
-	checkCount += len(md.appConfig.Checks)
-	for _, service := range md.appConfig.Services {
-		for i, httpCheck := range service.HttpChecks {
-			checkName := fmt.Sprintf("svcchk%d-%s", checkCount+i, httpCheck.String(service.InternalPort))
-			machineCheck, err := httpCheck.ToMachineCheck(service.InternalPort)
-			if err != nil {
-				return err
-			}
-			md.appChecksForMachines[checkName] = *machineCheck
-		}
-		checkCount += len(service.HttpChecks)
-		for i, tcpCheck := range service.TcpChecks {
-			checkName := fmt.Sprintf("svcchk%d-%s", checkCount+i, tcpCheck.String(service.InternalPort))
-			machineCheck, err := tcpCheck.ToMachineCheck(service.InternalPort)
-			if err != nil {
-				return err
-			}
-			md.appChecksForMachines[checkName] = *machineCheck
-		}
-		checkCount += len(service.TcpChecks)
-	}
-	return nil
-}
-
-=======
-func (md *machineDeployment) setVolumeConfig() error {
-	if md.appConfig.Mounts != nil && md.appConfig.Mounts.Source != "" {
-		return fmt.Errorf("error source setting under [mounts] is not supported for machines; remove source from fly.toml")
-	}
-	if md.appConfig.Mounts != nil {
-		md.volumeDestination = md.appConfig.Mounts.Destination
-	}
-	return nil
-}
-
-func (md *machineDeployment) validateProcessesConfig() error {
-	appConfigProcessesExist := md.appConfig.Processes != nil && len(md.appConfig.Processes) > 0
-	appConfigProcessesStr := ""
-	first := true
-	for procGroupName := range md.appConfig.Processes {
-		if !first {
-			appConfigProcessesStr += ", "
-		} else {
-			first = false
-		}
-		appConfigProcessesStr += procGroupName
-	}
-	for _, m := range md.machineSet.GetMachines() {
-		mid := m.Machine().ID
-		machineProcGroup := m.Machine().Config.Metadata[api.MachineConfigMetadataKeyFlyProcessGroup]
-		machineProcGroupPresent := machineProcGroup != ""
-		if machineProcGroup == api.MachineProcessGroupFlyAppReleaseCommand {
-			continue
-		}
-		if !machineProcGroupPresent && appConfigProcessesExist {
-			return fmt.Errorf("error machine %s does not have a process group and should have one from app configuration: %s", mid, appConfigProcessesStr)
-		}
-		if machineProcGroupPresent && !appConfigProcessesExist {
-			return fmt.Errorf("error machine %s has process group '%s' and no processes are defined in app config; add [processes] to fly.toml or remove the process group from this machine", mid, machineProcGroup)
-		}
-		if machineProcGroupPresent {
-			_, appConfigProcGroupPresent := md.appConfig.Processes[machineProcGroup]
-			if !appConfigProcGroupPresent {
-				return fmt.Errorf("error machine %s has process group '%s', which is missing from the processes in the app config: %s", mid, machineProcGroup, appConfigProcessesStr)
-			}
-		}
-	}
-	return nil
-}
-
-func (md *machineDeployment) validateVolumeConfig() error {
-	if md.machineSet.IsEmpty() {
-		return nil
-	}
-	for _, m := range md.machineSet.GetMachines() {
-		mid := m.Machine().ID
-		if m.Machine().Config.Metadata[api.MachineConfigMetadataKeyFlyProcessGroup] == api.MachineProcessGroupFlyAppReleaseCommand {
-			continue
-		}
-		mountsConfig := m.Machine().Config.Mounts
-		if len(mountsConfig) > 1 {
-			return fmt.Errorf("error machine %s has %d mounts and expected 1", mid, len(mountsConfig))
-		}
-		if md.volumeDestination == "" && len(mountsConfig) != 0 {
-			return fmt.Errorf("error machine %s has a volume mounted and app config does not specify a volume; remove the volume from the machine or add a [mounts] configuration to fly.toml", mid)
-		}
-		if md.volumeDestination != "" && len(mountsConfig) == 0 {
-			return fmt.Errorf("error machine %s does not have a volume configured and fly.toml expects one with destination %s; remove the [mounts] configuration in fly.toml or use the machines API to add a volume to this machine", mid, md.volumeDestination)
-		}
-	}
-	return nil
-}
-
-func (md *machineDeployment) setStrategy(passedInStrategy string) error {
-	if passedInStrategy != "" {
-		md.strategy = passedInStrategy
-	} else if md.appConfig.Deploy != nil && md.appConfig.Deploy.Strategy != "" {
-		md.strategy = md.appConfig.Deploy.Strategy
-	} else {
-		md.strategy = "rolling"
-	}
-	if md.strategy != "rolling" && md.strategy != "immediate" {
-		return fmt.Errorf("error unsupported deployment strategy '%s'; fly deploy for machines supports rolling and immediate strategies", md.strategy)
-	}
-	return nil
-}
-
-func (md *machineDeployment) createReleaseInBackend(ctx context.Context) error {
-	_ = `# @genqlient
-	mutation MachinesCreateRelease($input:CreateReleaseInput!) {
-		createRelease(input:$input) {
-			release {
-				id
-				version
-			}
-		}
-	}
-	`
-	input := gql.CreateReleaseInput{
-		AppId:           md.appConfig.AppName,
-		PlatformVersion: "machines",
-		Strategy:        gql.DeploymentStrategy(strings.ToUpper(md.strategy)),
 		Definition:      md.appConfig,
 	}
 	if !md.restartOnly {
@@ -1397,7 +1017,6 @@
 	return launchInput
 }
 
->>>>>>> 52019b37
 func (md *machineDeployment) defaultMachineMetadata() map[string]string {
 	res := map[string]string{
 		api.MachineConfigMetadataKeyFlyPlatformVersion: api.MachineFlyPlatformVersion2,
@@ -1409,20 +1028,12 @@
 	}
 	return res
 }
-<<<<<<< HEAD
 
 func isFlyAppsPlatformMetadata(key string) bool {
 	return key == api.MachineConfigMetadataKeyFlyPlatformVersion ||
 		key == api.MachineConfigMetadataKeyFlyReleaseId ||
 		key == api.MachineConfigMetadataKeyFlyReleaseVersion ||
 		key == api.MachineConfigMetadataKeyFlyManagedPostgres
-=======
-
-func isFlyAppsPlatformMetadata(key string) bool {
-	return key == api.MachineConfigMetadataKeyFlyPlatformVersion ||
-		key == api.MachineConfigMetadataKeyFlyReleaseId ||
-		key == api.MachineConfigMetadataKeyFlyReleaseVersion ||
-		key == api.MachineConfigMetadataKeyFlyManagedPostgres
 }
 
 func (md *machineDeployment) provisionIpsOnFirstDeploy(ctx context.Context) error {
@@ -1451,5 +1062,4 @@
 		fmt.Fprintf(md.io.Out, "  Add a dedicated ipv4 with: fly ips allocate-v4\n")
 	}
 	return nil
->>>>>>> 52019b37
 }