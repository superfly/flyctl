--- conflicted
+++ resolved
@@ -90,7 +90,6 @@
 func ClusterFromArgOrSelect(ctx context.Context, clusterID, orgSlug string) (*uiex.ManagedCluster, string, error) {
 	uiexClient := uiexutil.ClientFromContext(ctx)
 
-<<<<<<< HEAD
 	if orgSlug == "" {
 		org, err := prompt.Org(ctx)
 		if err != nil {
@@ -100,10 +99,7 @@
 		orgSlug = org.RawSlug
 	}
 
-	clustersResponse, err := uiexClient.ListManagedClusters(ctx, orgSlug)
-=======
 	clustersResponse, err := uiexClient.ListManagedClusters(ctx, orgSlug, false)
->>>>>>> 80affc2e
 	if err != nil {
 		return nil, orgSlug, fmt.Errorf("failed retrieving postgres clusters: %w", err)
 	}
