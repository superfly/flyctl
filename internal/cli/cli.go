--- conflicted
+++ resolved
@@ -82,8 +82,6 @@
 	cmd.SetArgs(args)
 	cmd.SilenceErrors = true
 
-<<<<<<< HEAD
-=======
 	// Handle -v/--version flag specially to show version
 	// This needs to be checked before Execute because -v is a persistent flag
 	if slices.Contains(args, "-v") || slices.Contains(args, "--version") {
@@ -91,7 +89,6 @@
 		cmd.SetArgs(args)
 	}
 
->>>>>>> 0d67c44f
 	cs := io.ColorScheme()
 
 	// configure help templates and helpers
