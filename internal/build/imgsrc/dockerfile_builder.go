package imgsrc

import (
	"bytes"
	"context"
	"encoding/json"
	"fmt"
	"io"
	"log"
	"net"
	"os"
	"path/filepath"
	"time"

	"github.com/containerd/console"
	"github.com/docker/docker/api/types"
	dockerclient "github.com/docker/docker/client"
	"github.com/docker/docker/pkg/jsonmessage"
	"github.com/docker/docker/pkg/progress"
	"github.com/docker/docker/pkg/streamformatter"
	"github.com/docker/docker/pkg/stringid"
	"github.com/moby/buildkit/client"
	"github.com/moby/buildkit/util/progress/progressui"
	"github.com/moby/term"
	"github.com/pkg/errors"
	"github.com/superfly/flyctl/helpers"
	"github.com/superfly/flyctl/internal/cmdfmt"
	"github.com/superfly/flyctl/pkg/iostreams"
	"github.com/superfly/flyctl/terminal"
	"golang.org/x/sync/errgroup"
)

type dockerfileBuilder struct{}

func (ds *dockerfileBuilder) Name() string {
	return "Dockerfile"
}

// lastProgressOutput is the same as progress.Output except
// that it only output with the last update. It is used in
// non terminal scenarios to suppress verbose messages
type lastProgressOutput struct {
	output progress.Output
}

// WriteProgress formats progress information from a ProgressReader.
func (out *lastProgressOutput) WriteProgress(prog progress.Progress) error {
	if !prog.LastUpdate {
		return nil
	}

	return out.output.WriteProgress(prog)
}

func (ds *dockerfileBuilder) Run(ctx context.Context, dockerFactory *dockerClientFactory, streams *iostreams.IOStreams, opts ImageOptions) (*DeploymentImage, error) {

	if !dockerFactory.mode.IsAvailable() {
		// Where should debug messages be sent?
		terminal.Debug("docker daemon not available, skipping")
		return nil, nil
	}

	var dockerfile string

	if opts.DockerfilePath != "" {
		if !helpers.FileExists(opts.DockerfilePath) {
			return nil, fmt.Errorf("Dockerfile '%s' not found", opts.DockerfilePath)
		}
		dockerfile = opts.DockerfilePath
	} else {
		dockerfile = resolveDockerfile(opts.WorkingDir)
	}

	if dockerfile == "" {
		terminal.Debug("dockerfile not found, skipping")
		return nil, nil
	}

	docker, err := dockerFactory.buildFn(ctx)
	if err != nil {
		return nil, errors.Wrap(err, "error connecting to docker")
	}

	defer clearDeploymentTags(ctx, docker, opts.Tag)

	// Is ErrOut being used here so prevent stdout messages stepping on each other?
	cmdfmt.PrintBegin(streams.ErrOut, "Creating build context")
	archiveOpts := archiveOptions{
		sourcePath: opts.WorkingDir,
		compressed: dockerFactory.mode.IsRemote(),
	}

	excludes, err := readDockerignore(opts.WorkingDir)
	if err != nil {
		return nil, errors.Wrap(err, "error reading .dockerignore")
	}
	archiveOpts.exclusions = excludes

	var relativedockerfilePath string

	// copy dockerfile into the archive if it's outside the context dir
	if !isPathInRoot(dockerfile, opts.WorkingDir) {
		dockerfileData, err := os.ReadFile(dockerfile)
		if err != nil {
			return nil, errors.Wrap(err, "error reading Dockerfile")
		}
		archiveOpts.additions = map[string][]byte{
			"Dockerfile": dockerfileData,
		}
	} else {
		// pass the relative path to Dockerfile within the context
		p, err := filepath.Rel(opts.WorkingDir, dockerfile)
		if err != nil {
			return nil, err
		}
		relativedockerfilePath = p
	}

	// Start tracking this build

	// Create the docker build context as a compressed tar stream
	r, err := archiveDirectory(archiveOpts)
	if err != nil {
		return nil, errors.Wrap(err, "error archiving build context")
	}
	cmdfmt.PrintDone(streams.ErrOut, "Creating build context done")

	// Setup an upload progress bar
	progressOutput := streamformatter.NewProgressOutput(streams.Out)
	if !streams.IsStdoutTTY() {
		progressOutput = &lastProgressOutput{output: progressOutput}
	}

	r = progress.NewProgressReader(r, progressOutput, 0, "", "Sending build context to Docker daemon")

	var imageID string

	terminal.Debug("fetching docker server info")
	serverInfo, err := func() (types.Info, error) {
		infoCtx, cancel := context.WithTimeout(ctx, 10*time.Second)
		defer cancel()
		return docker.Info(infoCtx)
	}()
	if err != nil {
		return nil, errors.Wrap(err, "error fetching docker server info")
	}

	cmdfmt.PrintBegin(streams.ErrOut, "Building image with Docker")
	msg := fmt.Sprintf("docker host: %s %s %s", serverInfo.ServerVersion, serverInfo.OSType, serverInfo.Architecture)
	cmdfmt.PrintDone(streams.ErrOut, msg)

	buildArgs := normalizeBuildArgsForDocker(opts.BuildArgs)

	buildkitEnabled, err := buildkitEnabled(docker)
	terminal.Debugf("buildkitEnabled", buildkitEnabled)
	if err != nil {
		return nil, errors.Wrap(err, "error checking for buildkit support")
	}
	if buildkitEnabled {
		imageID, err = runBuildKitBuild(ctx, streams, docker, r, opts, relativedockerfilePath, buildArgs)
		if err != nil {
			return nil, errors.Wrap(err, "error building")
		}
	} else {
		imageID, err = runClassicBuild(ctx, streams, docker, r, opts, relativedockerfilePath, buildArgs)
		if err != nil {
			return nil, errors.Wrap(err, "error building")
		}
	}

	cmdfmt.PrintDone(streams.ErrOut, "Building image done")

	if opts.Publish {
		cmdfmt.PrintBegin(streams.ErrOut, "Pushing image to fly")

		if err := pushToFly(ctx, docker, streams, opts.Tag); err != nil {
			return nil, err
		}

		cmdfmt.PrintDone(streams.ErrOut, "Pushing image done")
	}

	img, _, err := docker.ImageInspectWithRaw(ctx, imageID)
	if err != nil {
		return nil, errors.Wrap(err, "count not find built image")
	}

	return &DeploymentImage{
		ID:   img.ID,
		Tag:  opts.Tag,
		Size: img.Size,
	}, nil
}

func normalizeBuildArgsForDocker(buildArgs map[string]string) map[string]*string {
	var out = map[string]*string{}

	if buildArgs != nil {
		for k, v := range buildArgs {
			// docker needs a string pointer. since ranges reuse variables we need to deref a copy
			val := v
			out[k] = &val
		}
	}

	return out
}

func runClassicBuild(ctx context.Context, streams *iostreams.IOStreams, docker *dockerclient.Client, r io.ReadCloser, opts ImageOptions, dockerfilePath string, buildArgs map[string]*string) (imageID string, err error) {
	options := types.ImageBuildOptions{
		Tags:        []string{opts.Tag},
		BuildArgs:   buildArgs,
		AuthConfigs: authConfigs(),
		Platform:    "linux/amd64",
		Dockerfile:  dockerfilePath,
		Target:      opts.Target,
		NoCache:     opts.NoCache,
	}

	resp, err := docker.ImageBuild(ctx, r, options)
	if err != nil {
		return "", errors.Wrap(err, "error building with docker")
	}
	defer resp.Body.Close()

	idCallback := func(m jsonmessage.JSONMessage) {
		var aux types.BuildResult
		if err := json.Unmarshal(*m.Aux, &aux); err != nil {
			fmt.Fprintf(streams.Out, "failed to parse aux message: %v", err)
		}
		imageID = aux.ID
	}

	if err := jsonmessage.DisplayJSONMessagesStream(resp.Body, streams.ErrOut, streams.StderrFd(), streams.IsStderrTTY(), idCallback); err != nil {
		return "", errors.Wrap(err, "error rendering build status stream")
	}

	return imageID, nil
}

const uploadRequestRemote = "upload-request"

func runBuildKitBuild(ctx context.Context, streams *iostreams.IOStreams, docker *dockerclient.Client, r io.ReadCloser, opts ImageOptions, dockerfilePath string, buildArgs map[string]*string) (imageID string, err error) {
	s, err := createBuildSession(opts.WorkingDir)
	if err != nil {
		panic(err)
	}
	s.Allow(newBuildkitAuthProvider())

	if s == nil {
		panic("buildkit not supported")
	}

	eg, errCtx := errgroup.WithContext(ctx)

	dialSession := func(ctx context.Context, proto string, meta map[string][]string) (net.Conn, error) {
		return docker.DialHijack(errCtx, "/session", proto, meta)
	}
	eg.Go(func() error {
		return s.Run(context.TODO(), dialSession)
	})

	buildID := stringid.GenerateRandomID()
	eg.Go(func() error {
		buildOptions := types.ImageBuildOptions{
			Version: types.BuilderBuildKit,
			BuildID: uploadRequestRemote + ":" + buildID,
		}

		response, err := docker.ImageBuild(context.Background(), r, buildOptions)
		if err != nil {
			return err
		}
		defer response.Body.Close()
		return nil
	})

	eg.Go(func() error {
		defer s.Close()

		buildOpts := types.ImageBuildOptions{
			Tags:          []string{opts.Tag},
			BuildArgs:     buildArgs,
			Version:       types.BuilderBuildKit,
			AuthConfigs:   authConfigs(),
			SessionID:     s.ID(),
			RemoteContext: uploadRequestRemote,
			BuildID:       buildID,
			Platform:      "linux/amd64",
			Dockerfile:    dockerfilePath,
			Target:        opts.Target,
			NoCache:       opts.NoCache,
		}

		return func() error {
			resp, err := docker.ImageBuild(ctx, nil, buildOpts)
			if err != nil {
				return err
			}
			defer resp.Body.Close()

			done := make(chan struct{})
			defer close(done)

			eg.Go(func() error {
				select {
				case <-ctx.Done():
					return docker.BuildCancel(context.TODO(), buildOpts.BuildID)
				case <-done:
				}
				return nil
			})

			// TODO: replace with iostreams
			termFd, isTerm := term.GetFdInfo(os.Stderr)
			tracer := newTracer()
			var c2 console.Console
			if isTerm {
				if cons, err := console.ConsoleFromFile(os.Stderr); err == nil {
					c2 = cons
				}
			}

			consoleLogs := make(chan *client.SolveStatus)
			plainLogs := make(chan *client.SolveStatus)

			eg.Go(func() error {
<<<<<<< HEAD
				defer close(consoleLogs)
				defer close(plainLogs)
=======

				defer close(plainLogs)
				defer close(consoleLogs)
>>>>>>> 8cd79ca4

				for v := range tracer.displayCh {
					consoleLogs <- v
					plainLogs <- v
				}
				return nil
			})

			eg.Go(func() error {
				return progressui.DisplaySolveStatus(context.TODO(), "", c2, os.Stderr, consoleLogs)
			})

			plainBuildOutput := bytes.NewBuffer(nil)

			eg.Go(func() error {
				return progressui.DisplaySolveStatus(context.TODO(), "", nil, plainBuildOutput, plainLogs)
			})

			auxCallback := func(m jsonmessage.JSONMessage) {
				if m.ID == "moby.image.id" {
					var result types.BuildResult
					if err := json.Unmarshal(*m.Aux, &result); err != nil {
						fmt.Fprintf(streams.Out, "failed to parse aux message: %v", err)
					}
					imageID = result.ID
					return
				}

				tracer.write(m)
			}
			defer close(tracer.displayCh)
<<<<<<< HEAD
			// defer close(plainLogs)
			// defer close(consoleLogs)
=======
>>>>>>> 8cd79ca4

			buf := bytes.NewBuffer(nil)

			if err := jsonmessage.DisplayJSONMessagesStream(resp.Body, buf, termFd, isTerm, auxCallback); err != nil {
				return err
			}

			if os.Getenv("LOG_LEVEL") == "debug" {
				f, err := os.OpenFile("build.log", os.O_WRONLY|os.O_CREATE|os.O_APPEND, 0640)
				if err != nil {
					log.Fatal(err)
				}
				defer f.Close()

				f.Write(plainBuildOutput.Bytes())
			}

			return nil
		}()
	})

	if err := eg.Wait(); err != nil {
		return "", err
	}

	return imageID, nil
}

func pushToFly(ctx context.Context, docker *dockerclient.Client, streams *iostreams.IOStreams, tag string) error {
	pushResp, err := docker.ImagePush(ctx, tag, types.ImagePushOptions{
		RegistryAuth: flyRegistryAuth(),
	})
	if err != nil {
		return errors.Wrap(err, "error pushing image to registry")
	}
	defer pushResp.Close()

	err = jsonmessage.DisplayJSONMessagesStream(pushResp, streams.ErrOut, streams.StderrFd(), streams.IsStderrTTY(), nil)
	if err != nil {
		var msgerr *jsonmessage.JSONError

		if errors.As(err, &msgerr) {
			if msgerr.Message == "denied: requested access to the resource is denied" {
				return &RegistryUnauthorizedError{Tag: tag}
			}
		}
		return errors.Wrap(err, "error rendering push status stream")
	}

	return nil
}<|MERGE_RESOLUTION|>--- conflicted
+++ resolved
@@ -325,14 +325,8 @@
 			plainLogs := make(chan *client.SolveStatus)
 
 			eg.Go(func() error {
-<<<<<<< HEAD
-				defer close(consoleLogs)
-				defer close(plainLogs)
-=======
-
 				defer close(plainLogs)
 				defer close(consoleLogs)
->>>>>>> 8cd79ca4
 
 				for v := range tracer.displayCh {
 					consoleLogs <- v
@@ -364,11 +358,6 @@
 				tracer.write(m)
 			}
 			defer close(tracer.displayCh)
-<<<<<<< HEAD
-			// defer close(plainLogs)
-			// defer close(consoleLogs)
-=======
->>>>>>> 8cd79ca4
 
 			buf := bytes.NewBuffer(nil)
 
