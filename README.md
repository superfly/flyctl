--- conflicted
+++ resolved
@@ -103,14 +103,6 @@
 
 There is a simple Powershell script, `winbuild.ps1`, which will run the code generation for the help files, format them, and run a full build, leaving a new binary in the bin directory.
 
-<<<<<<< HEAD
-## Running from branches on your local machine
-
-Run `scripts/build-dfly` to build a Docker image from the current branch. Then, use `scripts/dfly` to run it. This assumes you are already
-authenticated to Fly in your local environment.
-
-=======
->>>>>>> cec117a9
 ## Contributing guide
 
 See [CONTRIBUTING.md](./CONTRIBUTING.md)