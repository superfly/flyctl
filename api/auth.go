package api

import (
	"bytes"
	"context"
	"encoding/json"
	"fmt"
	"net/http"
	"strings"
)

// CLISessionAuth holds access information
type CLISessionAuth struct {
	ID          string `json:"id"`
	AuthURL     string `json:"auth_url"`
	AccessToken string `json:"access_token"`
}

// StartCLISessionWebAuth starts a session with the platform via web auth
func StartCLISessionWebAuth(machineName string, signup bool) (CLISessionAuth, error) {
	var result CLISessionAuth

	postData, _ := json.Marshal(map[string]interface{}{
		"name":   machineName,
		"signup": signup,
	})

	url := fmt.Sprintf("%s/api/v1/cli_sessions", baseURL)

	resp, err := http.Post(url, "application/json", bytes.NewBuffer(postData))
	if err != nil {
		return result, err
	}

	if resp.StatusCode != 201 {
		return result, ErrUnknown
	}

	defer resp.Body.Close()

	json.NewDecoder(resp.Body).Decode(&result)

	return result, nil
}

// GetAccessTokenForCLISession Obtains the access token for the session
func GetAccessTokenForCLISession(ctx context.Context, id string) (string, error) {
	url := fmt.Sprintf("%s/api/v1/cli_sessions/%s", baseURL, id)
	req, err := http.NewRequestWithContext(ctx, http.MethodGet, url, nil)
	if err != nil {
		return "", err
	}

	res, err := http.DefaultClient.Do(req)
	if err != nil {
		return "", err
	}
	defer res.Body.Close()

	switch res.StatusCode {
	case http.StatusOK:
		var auth CLISessionAuth
		if err = json.NewDecoder(res.Body).Decode(&auth); err != nil {
			return "", fmt.Errorf("Failed to decode auth token, please try again: %w", err)
		}
		return auth.AccessToken, nil
	case http.StatusNotFound:
		return "", ErrNotFound
	default:
		return "", ErrUnknown
	}
<<<<<<< HEAD
=======

	return
}

const flyv1Scheme = "FlyV1"

func AuthorizationHeader(token string) string {
	if scheme, _, ok := strings.Cut(token, " "); ok && scheme == flyv1Scheme {
		return token
	}
	return fmt.Sprintf("Bearer %s", token)
>>>>>>> ae1ad473
}<|MERGE_RESOLUTION|>--- conflicted
+++ resolved
@@ -69,10 +69,6 @@
 	default:
 		return "", ErrUnknown
 	}
-<<<<<<< HEAD
-=======
-
-	return
 }
 
 const flyv1Scheme = "FlyV1"
@@ -82,5 +78,4 @@
 		return token
 	}
 	return fmt.Sprintf("Bearer %s", token)
->>>>>>> ae1ad473
 }