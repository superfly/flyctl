package cmd

import (
	"crypto/rand"
	"encoding/base64"
	"fmt"
	"io"
	"net"
	"os"
	"regexp"
	"text/template"

	"github.com/AlecAivazis/survey/v2"
	"github.com/olekukonko/tablewriter"
	"github.com/spf13/cobra"
	"github.com/superfly/flyctl/api"
	"github.com/superfly/flyctl/cmdctx"
	"github.com/superfly/flyctl/docstrings"
	"golang.org/x/crypto/curve25519"
)

func newWireGuardCommand() *Command {
	cmd := BuildCommandKS(nil, nil, docstrings.Get("wireguard"), os.Stdout, requireSession)
	cmd.Aliases = []string{"wg"}

	child := func(parent *Command, fn RunFn, ds string) *Command {
		return BuildCommandKS(parent, fn, docstrings.Get(ds), os.Stdout, requireSession)
	}

	child(cmd, runWireGuardList, "wireguard.list").Args = cobra.MaximumNArgs(1)
	child(cmd, runWireGuardCreate, "wireguard.create").Args = cobra.MaximumNArgs(4)
	child(cmd, runWireGuardRemove, "wireguard.remove").Args = cobra.MaximumNArgs(2)

	return cmd
}

func argOrPromptImpl(ctx *cmdctx.CmdContext, nth int, prompt string, first bool) (string, error) {
	if len(ctx.Args) >= (nth + 1) {
		return ctx.Args[nth], nil
	}

	val := ""
	err := survey.AskOne(&survey.Input{
		Message: prompt,
	}, &val)

	return val, err
}

func argOrPromptLoop(ctx *cmdctx.CmdContext, nth int, prompt, last string) (string, error) {
	return argOrPromptImpl(ctx, nth, prompt, last == "")
}

func argOrPrompt(ctx *cmdctx.CmdContext, nth int, prompt string) (string, error) {
	return argOrPromptImpl(ctx, nth, prompt, true)
}

func orgByArg(ctx *cmdctx.CmdContext) (*api.Organization, error) {
	client := ctx.Client.API()

	if len(ctx.Args) == 0 {
		org, err := selectOrganization(client, "")
		if err != nil {
			return nil, err
		}

		return org, nil
	}

	return client.FindOrganizationBySlug(ctx.Args[0])
}

func runWireGuardList(ctx *cmdctx.CmdContext) error {
	client := ctx.Client.API()

	org, err := orgByArg(ctx)
	if err != nil {
		return err
	}

	peers, err := client.GetWireGuardPeers(org.Slug)
	if err != nil {
		return err
	}

	if ctx.OutputJSON() {
		ctx.WriteJSON(peers)
		return nil
	}

	table := tablewriter.NewWriter(ctx.Out)

	table.SetHeader([]string{
		"Name",
		"Region",
		"Peer IP",
	})

	for _, peer := range peers {
		table.Append([]string{peer.Name, peer.Region, peer.Peerip})
	}

	table.Render()

	return nil
}

func generateWgConf(peer *api.CreatedWireGuardPeer, privkey string, w io.Writer) {
	templateStr := `
[Interface]
PrivateKey = {{.Meta.Privkey}}
Address = {{.Peer.Peerip}}/120
DNS = {{.Meta.DNS}}

[Peer]
PublicKey = {{.Peer.Pubkey}}
AllowedIPs = {{.Meta.AllowedIPs}}
Endpoint = {{.Peer.Endpointip}}:51820
PersistentKeepalive = 15

`
	data := struct {
		Peer *api.CreatedWireGuardPeer
		Meta struct {
			Privkey    string
			AllowedIPs string
			DNS        string
		}
	}{
		Peer: peer,
	}

	addr := net.ParseIP(peer.Peerip).To16()
	for i := 6; i < 16; i++ {
		addr[i] = 0
	}

	// BUG(tqbf): can't stay this way
	data.Meta.AllowedIPs = fmt.Sprintf("%s/48", addr)

	addr[15] = 3

	data.Meta.DNS = fmt.Sprintf("%s", addr)
	data.Meta.Privkey = privkey

	tmpl := template.Must(template.New("name").Parse(templateStr))

	tmpl.Execute(w, &data)
}

func c25519pair() (string, string) {
	var private [32]byte
	_, err := rand.Read(private[:])
	if err != nil {
		panic(fmt.Sprintf("reading from random: %s", err))
	}

	public, err := curve25519.X25519(private[:], curve25519.Basepoint)
	if err != nil {
		panic(fmt.Sprintf("can't mult: %s", err))
	}

	return base64.StdEncoding.EncodeToString(public[:]),
		base64.StdEncoding.EncodeToString(private[:])
}

func runWireGuardCreate(ctx *cmdctx.CmdContext) error {
	client := ctx.Client.API()

	org, err := orgByArg(ctx)
	if err != nil {
		return err
	}

	region, err := argOrPrompt(ctx, 1, "Region in which to add WireGuard peer: ")
	if err != nil {
		return err
	}

	var name string
	rx := regexp.MustCompile("^[a-zA-Z0-9\\-]+$")

	for !rx.MatchString(name) {
		if name != "" {
			fmt.Println("Name must consist solely of letters, numbers, and the dash character.")
		}

		name, err = argOrPromptLoop(ctx, 2, "New DNS name for WireGuard peer: ", name)
		if err != nil {
			return err
		}
	}

	fmt.Printf("Creating WireGuard peer \"%s\" in region \"%s\" for organization %s\n", name, region, org.Slug)

	pubkey, privatekey := c25519pair()

	data, err := client.CreateWireGuardPeer(org, region, name, pubkey)
	if err != nil {
		return err
	}

	fmt.Printf(`
!!!! WARNING: Output includes private key. Private keys cannot be recovered !!!!
!!!! after creating the peer; if you lose the key, you'll need to remove    !!!!
!!!! and re-add the peering connection.                                     !!!!
`)

	var (
		w        io.Writer
		f        *os.File
		filename string
	)

	for w == nil {
<<<<<<< HEAD
		filename, err = argOrPromptLoop(ctx, 3, "Filename to store WireGuard configuration in, or 'stdout': ", filename)
=======
		filename, err = argOrPrompt(ctx, 3, "Filename to store WireGuard configuration in, or 'stdout': ")
		if err != nil {
			return err
		}
>>>>>>> 8f62da89
		if filename == "" {
			fmt.Println("Provide a filename (or 'stdout')")
			continue
		}

		if filename == "stdout" {
			w = os.Stdout
		} else {
			f, err = os.OpenFile(filename, os.O_WRONLY|os.O_CREATE|os.O_EXCL, 0600)
			if err != nil {
				fmt.Printf("Can't create '%s': %s\n", filename, err)
				continue
			}

			w = f
			defer f.Close()
		}
	}

	generateWgConf(data, privatekey, w)

	if f != nil {
		fmt.Printf("Wrote WireGuard configuration to '%s'; load in your WireGuard client\n", filename)
	}

	return nil
}

func runWireGuardRemove(ctx *cmdctx.CmdContext) error {
	client := ctx.Client.API()

	org, err := orgByArg(ctx)
	if err != nil {
		return err
	}

	name, err := argOrPrompt(ctx, 1, "Name of WireGuard peer to remove: ")
	if err != nil {
		return err
	}

	fmt.Printf("Removing WireGuard peer \"%s\" for organization %s\n", name, org.Slug)

	err = client.RemoveWireGuardPeer(org, name)
	if err != nil {
		return err
	}

	fmt.Println("Removed peer.")

	return nil
}<|MERGE_RESOLUTION|>--- conflicted
+++ resolved
@@ -213,14 +213,11 @@
 	)
 
 	for w == nil {
-<<<<<<< HEAD
 		filename, err = argOrPromptLoop(ctx, 3, "Filename to store WireGuard configuration in, or 'stdout': ", filename)
-=======
-		filename, err = argOrPrompt(ctx, 3, "Filename to store WireGuard configuration in, or 'stdout': ")
 		if err != nil {
 			return err
 		}
->>>>>>> 8f62da89
+
 		if filename == "" {
 			fmt.Println("Provide a filename (or 'stdout')")
 			continue
