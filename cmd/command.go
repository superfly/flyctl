package cmd

import (
	"context"
	"fmt"
	"os"
	"os/signal"
	"path"
	"path/filepath"
	"syscall"

	"github.com/superfly/flyctl/cmdctx"
	"github.com/superfly/flyctl/docstrings"
	"github.com/superfly/flyctl/flyctl"
	"github.com/superfly/flyctl/flyname"

	"github.com/spf13/cobra"
	"github.com/spf13/viper"
	"github.com/superfly/flyctl/helpers"
	"github.com/superfly/flyctl/internal/client"
	"github.com/superfly/flyctl/internal/flyerr"
	"github.com/superfly/flyctl/terminal"
)

// RunFn - Run function for commands which takes a command context
type RunFn func(cmdContext *cmdctx.CmdContext) error

// Command - Wrapper for a cobra command
type Command struct {
	*cobra.Command
}

// AddCommand adds subcommands to this command
func (c *Command) AddCommand(commands ...*Command) {
	for _, cmd := range commands {
		c.Command.AddCommand(cmd.Command)
	}
}

func namespace(c *cobra.Command) string {
	parentName := flyctl.NSRoot
	if c.Parent() != nil {
		parentName = c.Parent().Name()
	}
	return parentName + "." + c.Name()
}

// StringFlagOpts - options for string flags
type StringFlagOpts struct {
	Name        string
	Shorthand   string
	Description string
	Default     string
	EnvName     string
	Hidden      bool
}

// BoolFlagOpts - options for boolean flags
type BoolFlagOpts struct {
	Name        string
	Shorthand   string
	Description string
	Default     bool
	EnvName     string
	Hidden      bool
}

// AddStringFlag - Add a string flag to a command
func (c *Command) AddStringFlag(options StringFlagOpts) {
	fullName := namespace(c.Command) + "." + options.Name
	c.Flags().StringP(options.Name, options.Shorthand, options.Default, options.Description)

	flag := c.Flags().Lookup(options.Name)
	flag.Hidden = options.Hidden
	err := viper.BindPFlag(fullName, flag)
	checkErr(err)

	if options.EnvName != "" {
		err := viper.BindEnv(fullName, options.EnvName)
		checkErr(err)
	}
}

// AddBoolFlag - Add a boolean flag for a command
func (c *Command) AddBoolFlag(options BoolFlagOpts) {
	fullName := namespace(c.Command) + "." + options.Name
	c.Flags().BoolP(options.Name, options.Shorthand, options.Default, options.Description)

	flag := c.Flags().Lookup(options.Name)
	flag.Hidden = options.Hidden
	err := viper.BindPFlag(fullName, flag)
	checkErr(err)

	if options.EnvName != "" {
		err := viper.BindEnv(fullName, options.EnvName)
		checkErr(err)
	}
}

// IntFlagOpts - options for integer flags
type IntFlagOpts struct {
	Name        string
	Shorthand   string
	Description string
	Default     int
	EnvName     string
	Hidden      bool
}

// AddIntFlag - Add an integer flag to a command
func (c *Command) AddIntFlag(options IntFlagOpts) {
	fullName := namespace(c.Command) + "." + options.Name
	c.Flags().IntP(options.Name, options.Shorthand, options.Default, options.Description)

	flag := c.Flags().Lookup(options.Name)
	flag.Hidden = options.Hidden
	err := viper.BindPFlag(fullName, flag)
	checkErr(err)

	if options.EnvName != "" {
		err := viper.BindEnv(fullName, options.EnvName)
		checkErr(err)
	}
}

// StringSliceFlagOpts - options a string slice flag
type StringSliceFlagOpts struct {
	Name        string
	Shorthand   string
	Description string
	Default     []string
	EnvName     string
}

// AddStringSliceFlag - add a string slice flag to a command
func (c *Command) AddStringSliceFlag(options StringSliceFlagOpts) {
	fullName := namespace(c.Command) + "." + options.Name

	if options.Shorthand != "" {
		c.Flags().StringSliceP(options.Name, options.Shorthand, options.Default, options.Description)
	} else {
		c.Flags().StringSlice(options.Name, options.Default, options.Description)
	}

	err := viper.BindPFlag(fullName, c.Flags().Lookup(options.Name))
	checkErr(err)

	if options.EnvName != "" {
		err := viper.BindEnv(fullName, options.EnvName)
		checkErr(err)
	}
}

// Initializer - Retains Setup and PreRun functions
type Initializer struct {
	Setup  InitializerFn
	PreRun InitializerFn
}

// Option - A wrapper for an Initializer function that takes a command
type Option func(*Command) Initializer

// InitializerFn - A wrapper for an Initializer function that takes a command context
type InitializerFn func(*cmdctx.CmdContext) error

// BuildCommandKS - A wrapper for BuildCommand which takes the docs.KeyStrings bundle instead of the coder having to manually unwrap it
func BuildCommandKS(parent *Command, fn RunFn, keystrings docstrings.KeyStrings, client *client.Client, cmdContextOptions map[string]interface{}, options ...Option) *Command {
	return BuildCommand(parent, fn, keystrings.Usage, keystrings.Short, keystrings.Long, client, cmdContextOptions, options...)
}

// BuildCommand - builds a functioning Command using all the initializers
func BuildCommand(parent *Command, fn RunFn, usageText string, shortHelpText string, longHelpText string, client *client.Client, cmdContextOptions map[string]interface{}, options ...Option) *Command {
	flycmd := &Command{
		Command: &cobra.Command{
			Use:   usageText,
			Short: shortHelpText,
			Long:  longHelpText,
		},
	}

	if parent != nil {
		parent.AddCommand(flycmd)
	}

	initializers := []Initializer{}

	for _, o := range options {
		if i := o(flycmd); i.Setup != nil || i.PreRun != nil {
			initializers = append(initializers, i)
		}
	}

	if fn != nil {
		flycmd.RunE = func(cmd *cobra.Command, args []string) error {
			ctx, err := cmdctx.NewCmdContext(client, namespace(cmd), args, cmdContextOptions)
			if err != nil {
				return err
			}

			for _, init := range initializers {
				if init.Setup != nil {
					if err := init.Setup(ctx); err != nil {
						return err
					}
				}
			}

			terminal.Debugf("Working Directory: %s\n", ctx.WorkingDir)
			terminal.Debugf("App Config File: %s\n", ctx.ConfigFile)

			for _, init := range initializers {
				if init.PreRun != nil {
					if err := init.PreRun(ctx); err != nil {
						return err
					}
				}
			}

			return fn(ctx)
		}
	}

	return flycmd
}

const defaultConfigFilePath = "./fly.toml"

func requireSession(cmd *Command) Initializer {
	return Initializer{
		PreRun: func(ctx *cmdctx.CmdContext) error {
			if !ctx.Client.Authenticated() {
				return client.ErrNoAuthToken
			}
			return nil
		},
	}
}

func requireAppName(cmd *Command) Initializer {
	// TODO: Add Flags to docStrings

	cmd.AddStringFlag(StringFlagOpts{
		Name:        "app",
		Shorthand:   "a",
		Description: "App name to operate on",
		EnvName:     "FLY_APP",
	})
	cmd.AddStringFlag(StringFlagOpts{
		Name:        "config",
		Shorthand:   "c",
		Description: "Path to an app config file or directory containing one",
		Default:     defaultConfigFilePath,
		EnvName:     "FLY_APP_CONFIG",
	})

	return Initializer{
		Setup: func(ctx *cmdctx.CmdContext) error {
			// resolve the config file path
			configPath := ctx.Config.GetString("config")
			if configPath == "" {
				configPath = defaultConfigFilePath
			}
			if !filepath.IsAbs(configPath) {
				absConfigPath, err := filepath.Abs(filepath.Join(ctx.WorkingDir, configPath))
				if err != nil {
					return err
				}
				configPath = absConfigPath
			}
			resolvedPath, err := flyctl.ResolveConfigFileFromPath(configPath)
			if err != nil {
				return err
			}
			ctx.ConfigFile = resolvedPath

			// load the config file if it exists
			if helpers.FileExists(ctx.ConfigFile) {
				terminal.Debug("Loading app config from", ctx.ConfigFile)
				appConfig, err := flyctl.LoadAppConfig(ctx.ConfigFile)
				if err != nil {
					return err
				}
				ctx.AppConfig = appConfig
			} else {
				ctx.AppConfig = flyctl.NewAppConfig()
			}

			// set the app name if provided
			appName := ctx.Config.GetString("app")
			if appName != "" {
				ctx.AppName = appName
			} else if ctx.AppConfig != nil {
				ctx.AppName = ctx.AppConfig.AppName
			}

			return nil
		},
		PreRun: func(ctx *cmdctx.CmdContext) error {
<<<<<<< HEAD
			if ctx.Options["requireAppNameAsArg"] == true && len(ctx.Args) > 0 {
=======
			if ctx.AppName == "" {
				return fmt.Errorf("No app specified. Specify an app or create an app with '" + flyname.Name() + " init'")
			}

			if ctx.AppConfig == nil {
				return nil
			}

			if ctx.AppConfig.AppName != "" && ctx.AppConfig.AppName != ctx.AppName {
				terminal.Warnf("app flag '%s' does not match app name in config file '%s'\n", ctx.AppName, ctx.AppConfig.AppName)

				if !confirm(fmt.Sprintf("Continue using '%s'", ctx.AppName)) {
					return flyerr.ErrAbort
				}
			}

			return nil
		},
	}
}

func requireAppNameAsArg(cmd *Command) Initializer {
	cmd.AddStringFlag(StringFlagOpts{
		Name:        "app",
		Shorthand:   "a",
		Description: "App name to operate on",
		EnvName:     "FLY_APP",
	})

	cmd.AddStringFlag(StringFlagOpts{
		Name:        "config",
		Shorthand:   "c",
		Description: "Path to an app config file or directory containing one",
		Default:     defaultConfigFilePath,
		EnvName:     "FLY_APP_CONFIG",
	})

	return Initializer{
		Setup: func(ctx *cmdctx.CmdContext) error {
			// resolve the config file path
			configPath := ctx.Config.GetString("config")
			if configPath == "" {
				configPath = defaultConfigFilePath
			}
			if !filepath.IsAbs(configPath) {
				absConfigPath, err := filepath.Abs(filepath.Join(ctx.WorkingDir, configPath))
				if err != nil {
					return err
				}
				configPath = absConfigPath
			}
			resolvedPath, err := flyctl.ResolveConfigFileFromPath(configPath)
			if err != nil {
				return err
			}
			ctx.ConfigFile = resolvedPath

			// load the config file if it exists
			if helpers.FileExists(ctx.ConfigFile) {
				terminal.Debug("Loading app config from", ctx.ConfigFile)
				appConfig, err := flyctl.LoadAppConfig(ctx.ConfigFile)
				if err != nil {
					return err
				}
				ctx.AppConfig = appConfig
			} else {
				ctx.AppConfig = flyctl.NewAppConfig()
			}

			// set the app name if provided
			appName := ctx.Config.GetString("app")
			if appName != "" {
				ctx.AppName = appName
			} else if ctx.AppConfig != nil {
				ctx.AppName = ctx.AppConfig.AppName
			}

			return nil
		},
		PreRun: func(ctx *cmdctx.CmdContext) error {
			if len(ctx.Args) > 0 {
>>>>>>> bf3c7135
				ctx.AppName = ctx.Args[0]
			}

			if ctx.AppName == "" {
				return fmt.Errorf("No app specified. Specify an app or create an app with '" + flyname.Name() + " init'")
			}

			if ctx.AppConfig == nil {
				return nil
			}

			if ctx.AppConfig.AppName != "" && ctx.AppConfig.AppName != ctx.AppName {
				terminal.Warnf("app flag '%s' does not match app name in config file '%s'\n", ctx.AppName, ctx.AppConfig.AppName)

				if !confirm(fmt.Sprintf("Continue using '%s'", ctx.AppName)) {
					return flyerr.ErrAbort
				}
			}

			return nil
		},
	}
}

func workingDirectoryFromArg(index int) func(*Command) Initializer {
	return func(cmd *Command) Initializer {
		return Initializer{
			Setup: func(ctx *cmdctx.CmdContext) error {
				if len(ctx.Args) <= index {
					return nil
					// return fmt.Errorf("cannot resolve working directory from arg %d, not enough args", index)
				}
				wd := ctx.Args[index]

				if !path.IsAbs(wd) {
					wd = path.Join(ctx.WorkingDir, wd)
				}

				abs, err := filepath.Abs(wd)
				if err != nil {
					return err
				}
				ctx.WorkingDir = abs

				if !helpers.DirectoryExists(ctx.WorkingDir) {
					return fmt.Errorf("working directory '%s' not found", ctx.WorkingDir)
				}

				return nil
			},
		}
	}
}

func createCancellableContext() context.Context {
	signals := make(chan os.Signal)
	signal.Notify(signals, syscall.SIGINT, syscall.SIGTERM)
	ctx, cancel := context.WithCancel(context.Background())

	go func() {
		<-signals
		cancel()
	}()

	return ctx
}<|MERGE_RESOLUTION|>--- conflicted
+++ resolved
@@ -296,91 +296,7 @@
 			return nil
 		},
 		PreRun: func(ctx *cmdctx.CmdContext) error {
-<<<<<<< HEAD
 			if ctx.Options["requireAppNameAsArg"] == true && len(ctx.Args) > 0 {
-=======
-			if ctx.AppName == "" {
-				return fmt.Errorf("No app specified. Specify an app or create an app with '" + flyname.Name() + " init'")
-			}
-
-			if ctx.AppConfig == nil {
-				return nil
-			}
-
-			if ctx.AppConfig.AppName != "" && ctx.AppConfig.AppName != ctx.AppName {
-				terminal.Warnf("app flag '%s' does not match app name in config file '%s'\n", ctx.AppName, ctx.AppConfig.AppName)
-
-				if !confirm(fmt.Sprintf("Continue using '%s'", ctx.AppName)) {
-					return flyerr.ErrAbort
-				}
-			}
-
-			return nil
-		},
-	}
-}
-
-func requireAppNameAsArg(cmd *Command) Initializer {
-	cmd.AddStringFlag(StringFlagOpts{
-		Name:        "app",
-		Shorthand:   "a",
-		Description: "App name to operate on",
-		EnvName:     "FLY_APP",
-	})
-
-	cmd.AddStringFlag(StringFlagOpts{
-		Name:        "config",
-		Shorthand:   "c",
-		Description: "Path to an app config file or directory containing one",
-		Default:     defaultConfigFilePath,
-		EnvName:     "FLY_APP_CONFIG",
-	})
-
-	return Initializer{
-		Setup: func(ctx *cmdctx.CmdContext) error {
-			// resolve the config file path
-			configPath := ctx.Config.GetString("config")
-			if configPath == "" {
-				configPath = defaultConfigFilePath
-			}
-			if !filepath.IsAbs(configPath) {
-				absConfigPath, err := filepath.Abs(filepath.Join(ctx.WorkingDir, configPath))
-				if err != nil {
-					return err
-				}
-				configPath = absConfigPath
-			}
-			resolvedPath, err := flyctl.ResolveConfigFileFromPath(configPath)
-			if err != nil {
-				return err
-			}
-			ctx.ConfigFile = resolvedPath
-
-			// load the config file if it exists
-			if helpers.FileExists(ctx.ConfigFile) {
-				terminal.Debug("Loading app config from", ctx.ConfigFile)
-				appConfig, err := flyctl.LoadAppConfig(ctx.ConfigFile)
-				if err != nil {
-					return err
-				}
-				ctx.AppConfig = appConfig
-			} else {
-				ctx.AppConfig = flyctl.NewAppConfig()
-			}
-
-			// set the app name if provided
-			appName := ctx.Config.GetString("app")
-			if appName != "" {
-				ctx.AppName = appName
-			} else if ctx.AppConfig != nil {
-				ctx.AppName = ctx.AppConfig.AppName
-			}
-
-			return nil
-		},
-		PreRun: func(ctx *cmdctx.CmdContext) error {
-			if len(ctx.Args) > 0 {
->>>>>>> bf3c7135
 				ctx.AppName = ctx.Args[0]
 			}
 
