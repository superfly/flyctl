--- conflicted
+++ resolved
@@ -47,13 +47,9 @@
 		require.NoError(t, err)
 
 		// Run the scanner - it should detect the Rails app
-<<<<<<< HEAD
 		// No need to change directories, configureRails accepts a directory path
-		si, err := configureRails(dir, &ScannerConfig{})
-=======
 		si, err := configureRails(dir, &ScannerConfig{SkipHealthcheck: true})
 		drainHealthcheckChannel() // Wait for goroutine to complete before cleanup
->>>>>>> 8702b3bc
 
 		// The scanner should succeed in detecting Rails
 		require.NoError(t, err)
@@ -88,18 +84,9 @@
 		err = os.WriteFile(filepath.Join(dir, "Dockerfile"), []byte(customDockerfile), 0644)
 		require.NoError(t, err)
 
-<<<<<<< HEAD
 		// No need to change directories, configureRails accepts a directory path
-		si, err := configureRails(dir, &ScannerConfig{})
-=======
-		originalDir, _ := os.Getwd()
-		defer os.Chdir(originalDir)
-		err = os.Chdir(dir)
-		require.NoError(t, err)
-
 		si, err := configureRails(dir, &ScannerConfig{SkipHealthcheck: true})
 		drainHealthcheckChannel() // Wait for goroutine to complete before cleanup
->>>>>>> 8702b3bc
 		require.NoError(t, err)
 		require.NotNil(t, si)
 
@@ -127,18 +114,9 @@
 		err = os.WriteFile(filepath.Join(dir, "Dockerfile"), []byte(customDockerfile), 0644)
 		require.NoError(t, err)
 
-<<<<<<< HEAD
 		// No need to change directories, configureRails accepts a directory path
-		si, err := configureRails(dir, &ScannerConfig{})
-=======
-		originalDir, _ := os.Getwd()
-		defer os.Chdir(originalDir)
-		err = os.Chdir(dir)
-		require.NoError(t, err)
-
 		si, err := configureRails(dir, &ScannerConfig{SkipHealthcheck: true})
 		drainHealthcheckChannel() // Wait for goroutine to complete before cleanup
->>>>>>> 8702b3bc
 		require.NoError(t, err)
 		require.NotNil(t, si)
 
@@ -204,18 +182,9 @@
 		err = os.WriteFile(filepath.Join(dir, "Dockerfile"), []byte(customDockerfile), 0644)
 		require.NoError(t, err)
 
-<<<<<<< HEAD
 		// No need to change directories, configureRails accepts a directory path
-		si, err := configureRails(dir, &ScannerConfig{})
-=======
-		originalDir, _ := os.Getwd()
-		defer os.Chdir(originalDir)
-		err = os.Chdir(dir)
-		require.NoError(t, err)
-
 		si, err := configureRails(dir, &ScannerConfig{SkipHealthcheck: true})
 		drainHealthcheckChannel() // Wait for goroutine to complete before cleanup
->>>>>>> 8702b3bc
 		require.NoError(t, err)
 		require.NotNil(t, si)
 		assert.Equal(t, "Rails", si.Family)
