--- conflicted
+++ resolved
@@ -95,11 +95,6 @@
 	}
 }
 
-<<<<<<< HEAD
-func NewServer(path string, apiClient *api.Client, background bool) (*Server, error) {
-	if c, err := NewClient(path, apiClient); err == nil {
-		c.Kill(context.Background())
-=======
 func pidFile() string {
 	return fmt.Sprintf("%s/.fly/agent.pid", os.Getenv("HOME"))
 }
@@ -131,15 +126,12 @@
 
 func StopRunningAgent() error {
 	process, err := runningProcess()
-	fmt.Println("runningProcess output", process, err)
 	if err != nil {
 		return err
 	}
 	if process != nil {
 		err = process.Signal(os.Interrupt)
-		fmt.Println("signal output", err)
-		return err
->>>>>>> 5aa8b231
+		return err
 	}
 	return nil
 }
